--- conflicted
+++ resolved
@@ -97,21 +97,10 @@
   private userId?: string;
   private jellyfinHost: string;
 
-<<<<<<< HEAD
-  constructor(hostname: string, authToken?: string, deviceId?: string) {
-    this.jellyfinHost = hostname;
-
-    this.authToken = authToken;
-
-    let authHeaderVal = '';
-    if (this.authToken) {
-      authHeaderVal = `MediaBrowser Client="Jellyseerr", Device="Jellyseerr", DeviceId="${deviceId}", Version="10.8.0", Token="${authToken}"`;
-=======
   constructor(jellyfinHost: string, authToken?: string, deviceId?: string) {
     let authHeaderVal: string;
     if (authToken) {
       authHeaderVal = `MediaBrowser Client="Jellyseerr", Device="Jellyseerr", DeviceId="${deviceId}", Version="${getAppVersion()}", Token="${authToken}"`;
->>>>>>> 7a5e8d69
     } else {
       authHeaderVal = `MediaBrowser Client="Jellyseerr", Device="Jellyseerr", DeviceId="${deviceId}", Version="${getAppVersion()}"`;
     }
@@ -191,13 +180,11 @@
 
   public async getSystemInfo(): Promise<any> {
     try {
-      // TODO: remove axios from here
-      const systemInfoResponse = await this.axios.get<any>('/System/Info');
+      const systemInfoResponse = await this.get<any>('/System/Info');
 
       return systemInfoResponse;
     } catch (e) {
-      //TODO: Use the api error codes
-      throw new Error('Invalid auth token');
+      throw new ApiError(e.response?.status, ApiErrorCode.InvalidAuthToken);
     }
   }
 
@@ -251,12 +238,7 @@
 
   public async getLibraries(): Promise<JellyfinLibrary[]> {
     try {
-<<<<<<< HEAD
-      console.log('getting libraries with url', this.jellyfinHost);
-      const mediaFolders = await this.axios.get<any>(`/Library/MediaFolders`);
-=======
       const mediaFolderResponse = await this.get<any>(`/Library/MediaFolders`);
->>>>>>> 7a5e8d69
 
       return this.mapLibraries(mediaFolderResponse.Items);
     } catch (mediaFoldersResponseError) {
