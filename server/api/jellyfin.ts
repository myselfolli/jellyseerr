/* eslint-disable @typescript-eslint/no-explicit-any */
import ExternalAPI from '@server/api/externalapi';
import { ApiErrorCode } from '@server/constants/error';
import availabilitySync from '@server/lib/availabilitySync';
import logger from '@server/logger';
import { ApiError } from '@server/types/error';
import { getAppVersion } from '@server/utils/appVersion';

export interface JellyfinUserResponse {
  Name: string;
  ServerId: string;
  ServerName: string;
  Id: string;
  Configuration: {
    GroupedFolders: string[];
  };
  Policy: {
    IsAdministrator: boolean;
  };
  PrimaryImageTag?: string;
}

export interface JellyfinLoginResponse {
  User: JellyfinUserResponse;
  AccessToken: string;
}

export interface JellyfinUserListResponse {
  users: JellyfinUserResponse[];
}

interface JellyfinMediaFolder {
  Name: string;
  Id: string;
  Type: string;
  CollectionType: string;
}

export interface JellyfinLibrary {
  type: 'show' | 'movie';
  key: string;
  title: string;
  agent: string;
}

export interface JellyfinLibraryItem {
  Name: string;
  Id: string;
  HasSubtitles: boolean;
  Type: 'Movie' | 'Episode' | 'Season' | 'Series';
  LocationType: 'FileSystem' | 'Offline' | 'Remote' | 'Virtual';
  SeriesName?: string;
  SeriesId?: string;
  SeasonId?: string;
  SeasonName?: string;
  IndexNumber?: number;
  IndexNumberEnd?: number;
  ParentIndexNumber?: number;
  MediaType: string;
}

export interface JellyfinMediaStream {
  Codec: string;
  Type: 'Video' | 'Audio' | 'Subtitle';
  Height?: number;
  Width?: number;
  AverageFrameRate?: number;
  RealFrameRate?: number;
  Language?: string;
  DisplayTitle: string;
}

export interface JellyfinMediaSource {
  Protocol: string;
  Id: string;
  Path: string;
  Type: string;
  VideoType: string;
  MediaStreams: JellyfinMediaStream[];
}

export interface JellyfinLibraryItemExtended extends JellyfinLibraryItem {
  ProviderIds: {
    Tmdb?: string;
    Imdb?: string;
    Tvdb?: string;
  };
  MediaSources?: JellyfinMediaSource[];
  Width?: number;
  Height?: number;
  IsHD?: boolean;
  DateCreated?: string;
}

class JellyfinAPI extends ExternalAPI {
  private authToken?: string;
  private userId?: string;
  private jellyfinHost: string;

  constructor(jellyfinHost: string, authToken?: string, deviceId?: string) {
<<<<<<< HEAD
    let authHeaderVal: string;
    if (authToken) {
      authHeaderVal = `MediaBrowser Client="Jellyseerr", Device="Axios", DeviceId="${deviceId}", Version="${getAppVersion()}", Token="${authToken}"`;
    } else {
      authHeaderVal = `MediaBrowser Client="Jellyseerr", Device="Axios", DeviceId="${deviceId}", Version="${getAppVersion()}"`;
=======
    this.jellyfinHost = jellyfinHost;
    this.authToken = authToken;

    let authHeaderVal = '';
    if (this.authToken) {
      authHeaderVal = `MediaBrowser Client="Jellyseerr", Device="Jellyseerr", DeviceId="${deviceId}", Version="10.8.0", Token="${authToken}"`;
    } else {
      authHeaderVal = `MediaBrowser Client="Jellyseerr", Device="Jellyseerr", DeviceId="${deviceId}", Version="10.8.0"`;
>>>>>>> a791b539
    }

    super(
      jellyfinHost,
      {},
      {
        headers: {
          'X-Emby-Authorization': authHeaderVal,
          'Content-Type': 'application/json',
          Accept: 'application/json',
        },
      }
    );

    this.jellyfinHost = jellyfinHost;
    this.authToken = authToken;
  }

  public async login(
    Username?: string,
    Password?: string,
    ClientIP?: string
  ): Promise<JellyfinLoginResponse> {
    try {
<<<<<<< HEAD
      const authResponse = await this.post<JellyfinLoginResponse>(
=======
      const headers = ClientIP
        ? {
            'X-Forwarded-For': ClientIP,
          }
        : {};
      const account = await this.axios.post<JellyfinLoginResponse>(
>>>>>>> a791b539
        '/Users/AuthenticateByName',
        {
          Username: Username,
          Pw: Password,
        },
        {
          headers: headers,
        }
      );

      return authResponse;
    } catch (e) {
      const status = e.response?.status;

      const networkErrorCodes = new Set([
        'ECONNREFUSED',
        'EHOSTUNREACH',
        'ENOTFOUND',
        'ETIMEDOUT',
        'ECONNRESET',
        'EADDRINUSE',
        'ENETDOWN',
        'ENETUNREACH',
        'EPIPE',
        'ECONNABORTED',
        'EPROTO',
        'EHOSTDOWN',
        'EAI_AGAIN',
        'ERR_INVALID_URL',
      ]);

      if (networkErrorCodes.has(e.code) || status === 404) {
        throw new ApiError(status, ApiErrorCode.InvalidUrl);
      }

      throw new ApiError(status, ApiErrorCode.InvalidCredentials);
    }
  }

  public setUserId(userId: string): void {
    this.userId = userId;
    return;
  }

  public async getServerName(): Promise<string> {
    try {
      const serverResponse = await this.get<JellyfinUserResponse>(
        '/System/Info/Public'
      );

      return serverResponse.ServerName;
    } catch (e) {
      logger.error(
        `Something went wrong while getting the server name from the Jellyfin server: ${e.message}`,
        { label: 'Jellyfin API' }
      );

      throw new ApiError(e.response?.status, ApiErrorCode.Generic);
    }
  }

  public async getUsers(): Promise<JellyfinUserListResponse> {
    try {
      const userReponse = await this.get<JellyfinUserResponse[]>(`/Users`);

      return { users: userReponse };
    } catch (e) {
      logger.error(
        `Something went wrong while getting the account from the Jellyfin server: ${e.message}`,
        { label: 'Jellyfin API' }
      );

      throw new ApiError(e.response?.status, ApiErrorCode.InvalidAuthToken);
    }
  }

  public async getUser(): Promise<JellyfinUserResponse> {
    try {
      const userReponse = await this.get<JellyfinUserResponse>(
        `/Users/${this.userId ?? 'Me'}`
      );
      return userReponse;
    } catch (e) {
      logger.error(
        `Something went wrong while getting the account from the Jellyfin server: ${e.message}`,
        { label: 'Jellyfin API' }
      );

      throw new ApiError(e.response?.status, ApiErrorCode.InvalidAuthToken);
    }
  }

  public async getLibraries(): Promise<JellyfinLibrary[]> {
    try {
      const mediaFolderResponse = await this.get<any>(`/Library/MediaFolders`);

      return this.mapLibraries(mediaFolderResponse.Items);
    } catch (mediaFoldersResponseError) {
      // fallback to user views to get libraries
      // this only and maybe/depending on factors affects LDAP users
      try {
        const mediaFolderResponse = await this.get<any>(
          `/Users/${this.userId ?? 'Me'}/Views`
        );

        return this.mapLibraries(mediaFolderResponse.Items);
      } catch (e) {
        logger.error(
          `Something went wrong while getting libraries from the Jellyfin server: ${e.message}`,
          { label: 'Jellyfin API' }
        );

        return [];
      }
    }
  }

  private mapLibraries(mediaFolders: JellyfinMediaFolder[]): JellyfinLibrary[] {
    const excludedTypes = [
      'music',
      'books',
      'musicvideos',
      'homevideos',
      'boxsets',
    ];

    return mediaFolders
      .filter((Item: JellyfinMediaFolder) => {
        return (
          Item.Type === 'CollectionFolder' &&
          !excludedTypes.includes(Item.CollectionType)
        );
      })
      .map((Item: JellyfinMediaFolder) => {
        return <JellyfinLibrary>{
          key: Item.Id,
          title: Item.Name,
          type: Item.CollectionType === 'movies' ? 'movie' : 'show',
          agent: 'jellyfin',
        };
      });
  }

  public async getLibraryContents(id: string): Promise<JellyfinLibraryItem[]> {
    try {
      const libraryItemsResponse = await this.get<any>(
        `/Users/${this.userId}/Items?SortBy=SortName&SortOrder=Ascending&IncludeItemTypes=Series,Movie,Others&Recursive=true&StartIndex=0&ParentId=${id}&collapseBoxSetItems=false`
      );

      return libraryItemsResponse.Items.filter(
        (item: JellyfinLibraryItem) => item.LocationType !== 'Virtual'
      );
    } catch (e) {
      logger.error(
        `Something went wrong while getting library content from the Jellyfin server: ${e.message}`,
        { label: 'Jellyfin API' }
      );

      throw new ApiError(e.response?.status, ApiErrorCode.InvalidAuthToken);
    }
  }

  public async getRecentlyAdded(id: string): Promise<JellyfinLibraryItem[]> {
    try {
      const itemResponse = await this.get<any>(
        `/Users/${this.userId}/Items/Latest?Limit=12&ParentId=${id}`
      );

      return itemResponse;
    } catch (e) {
      logger.error(
        `Something went wrong while getting library content from the Jellyfin server: ${e.message}`,
        { label: 'Jellyfin API' }
      );

      throw new ApiError(e.response?.status, ApiErrorCode.InvalidAuthToken);
    }
  }

  public async getItemData(
    id: string
  ): Promise<JellyfinLibraryItemExtended | undefined> {
    try {
      const itemResponse = await this.get<any>(
        `/Users/${this.userId}/Items/${id}`
      );

      return itemResponse;
    } catch (e) {
      if (availabilitySync.running) {
        if (e.response && e.response.status === 500) {
          return undefined;
        }
      }

      logger.error(
        `Something went wrong while getting library content from the Jellyfin server: ${e.message}`,
        { label: 'Jellyfin API' }
      );
      throw new ApiError(e.response?.status, ApiErrorCode.InvalidAuthToken);
    }
  }

  public async getSeasons(seriesID: string): Promise<JellyfinLibraryItem[]> {
    try {
      const seasonResponse = await this.get<any>(`/Shows/${seriesID}/Seasons`);

      return seasonResponse.Items;
    } catch (e) {
      logger.error(
        `Something went wrong while getting the list of seasons from the Jellyfin server: ${e.message}`,
        { label: 'Jellyfin API' }
      );

      throw new ApiError(e.response?.status, ApiErrorCode.InvalidAuthToken);
    }
  }

  public async getEpisodes(
    seriesID: string,
    seasonID: string
  ): Promise<JellyfinLibraryItem[]> {
    try {
      const episodeResponse = await this.get<any>(
        `/Shows/${seriesID}/Episodes?seasonId=${seasonID}`
      );

      return episodeResponse.Items.filter(
        (item: JellyfinLibraryItem) => item.LocationType !== 'Virtual'
      );
    } catch (e) {
      logger.error(
        `Something went wrong while getting the list of episodes from the Jellyfin server: ${e.message}`,
        { label: 'Jellyfin API' }
      );

      throw new ApiError(e.response?.status, ApiErrorCode.InvalidAuthToken);
    }
  }
}

export default JellyfinAPI;<|MERGE_RESOLUTION|>--- conflicted
+++ resolved
@@ -98,22 +98,11 @@
   private jellyfinHost: string;
 
   constructor(jellyfinHost: string, authToken?: string, deviceId?: string) {
-<<<<<<< HEAD
     let authHeaderVal: string;
     if (authToken) {
       authHeaderVal = `MediaBrowser Client="Jellyseerr", Device="Axios", DeviceId="${deviceId}", Version="${getAppVersion()}", Token="${authToken}"`;
     } else {
       authHeaderVal = `MediaBrowser Client="Jellyseerr", Device="Axios", DeviceId="${deviceId}", Version="${getAppVersion()}"`;
-=======
-    this.jellyfinHost = jellyfinHost;
-    this.authToken = authToken;
-
-    let authHeaderVal = '';
-    if (this.authToken) {
-      authHeaderVal = `MediaBrowser Client="Jellyseerr", Device="Jellyseerr", DeviceId="${deviceId}", Version="10.8.0", Token="${authToken}"`;
-    } else {
-      authHeaderVal = `MediaBrowser Client="Jellyseerr", Device="Jellyseerr", DeviceId="${deviceId}", Version="10.8.0"`;
->>>>>>> a791b539
     }
 
     super(
@@ -138,16 +127,13 @@
     ClientIP?: string
   ): Promise<JellyfinLoginResponse> {
     try {
-<<<<<<< HEAD
-      const authResponse = await this.post<JellyfinLoginResponse>(
-=======
       const headers = ClientIP
         ? {
             'X-Forwarded-For': ClientIP,
           }
         : {};
-      const account = await this.axios.post<JellyfinLoginResponse>(
->>>>>>> a791b539
+      
+      const authResponse = await this.post<JellyfinLoginResponse>(
         '/Users/AuthenticateByName',
         {
           Username: Username,
