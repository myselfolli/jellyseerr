import { MediaServerType } from '@server/constants/server';
import { randomUUID } from 'crypto';
import fs from 'fs';
import { merge } from 'lodash';
import path from 'path';
import webpush from 'web-push';
import { Permission } from './permissions';

export interface Library {
  id: string;
  name: string;
  enabled: boolean;
  type: 'show' | 'movie';
  lastScan?: number;
}

export interface Region {
  iso_3166_1: string;
  english_name: string;
  name?: string;
}

export interface Language {
  iso_639_1: string;
  english_name: string;
  name: string;
}

export interface PlexSettings {
  name: string;
  machineId?: string;
  ip: string;
  port: number;
  useSsl?: boolean;
  libraries: Library[];
  webAppUrl?: string;
}

export interface JellyfinSettings {
  name: string;
  hostname: string;
  externalHostname?: string;
  jellyfinForgotPasswordUrl?: string;
  libraries: Library[];
  serverId: string;
}
export interface TautulliSettings {
  hostname?: string;
  port?: number;
  useSsl?: boolean;
  urlBase?: string;
  apiKey?: string;
  externalUrl?: string;
}

export interface DVRSettings {
  id: number;
  name: string;
  hostname: string;
  port: number;
  apiKey: string;
  useSsl: boolean;
  baseUrl?: string;
  activeProfileId: number;
  activeProfileName: string;
  activeDirectory: string;
  tags: number[];
  is4k: boolean;
  isDefault: boolean;
  externalUrl?: string;
  syncEnabled: boolean;
  preventSearch: boolean;
  tagRequests: boolean;
}

export interface RadarrSettings extends DVRSettings {
  minimumAvailability: string;
}

export interface SonarrSettings extends DVRSettings {
  seriesType: 'standard' | 'daily' | 'anime';
  animeSeriesType: 'standard' | 'daily' | 'anime';
  activeAnimeProfileId?: number;
  activeAnimeProfileName?: string;
  activeAnimeDirectory?: string;
  activeAnimeLanguageProfileId?: number;
  activeLanguageProfileId?: number;
  animeTags?: number[];
  enableSeasonFolders: boolean;
}

interface Quota {
  quotaLimit?: number;
  quotaDays?: number;
}

export interface MainSettings {
  apiKey: string;
  applicationTitle: string;
  applicationUrl: string;
  csrfProtection: boolean;
  cacheImages: boolean;
  defaultPermissions: number;
  defaultQuotas: {
    movie: Quota;
    tv: Quota;
  };
  hideAvailable: boolean;
  localLogin: boolean;
  mediaServerLogin: boolean;
  oidcLogin: boolean;
  newPlexLogin: boolean;
  oidc: {
    providerName: string;
    providerUrl: string;
    clientId: string;
    clientSecret: string;
    userIdentifier: string;
    requiredClaims: string;
    scopes: string;
    matchJellyfinUsername: boolean;
    automaticLogin: boolean;
  };
  region: string;
  originalLanguage: string;
  trustProxy: boolean;
  mediaServerType: number;
  partialRequestsEnabled: boolean;
  locale: string;
}

interface PublicSettings {
  initialized: boolean;
}

interface FullPublicSettings extends PublicSettings {
  applicationTitle: string;
  applicationUrl: string;
  hideAvailable: boolean;
  localLogin: boolean;
  mediaServerLogin: boolean;
  oidcLogin: boolean;
  oidcProviderName: string;
  oidcAutomaticLogin: boolean;
  movie4kEnabled: boolean;
  series4kEnabled: boolean;
  region: string;
  originalLanguage: string;
  mediaServerType: number;
  jellyfinHost?: string;
  jellyfinExternalHost?: string;
  jellyfinForgotPasswordUrl?: string;
  jellyfinServerName?: string;
  partialRequestsEnabled: boolean;
  cacheImages: boolean;
  vapidPublic: string;
  enablePushRegistration: boolean;
  locale: string;
  emailEnabled: boolean;
  userEmailRequired: boolean;
  newPlexLogin: boolean;
}

export interface NotificationAgentConfig {
  enabled: boolean;
  types?: number;
  options: Record<string, unknown>;
}
export interface NotificationAgentDiscord extends NotificationAgentConfig {
  options: {
    botUsername?: string;
    botAvatarUrl?: string;
    webhookUrl: string;
    enableMentions: boolean;
  };
}

export interface NotificationAgentSlack extends NotificationAgentConfig {
  options: {
    webhookUrl: string;
  };
}

export interface NotificationAgentEmail extends NotificationAgentConfig {
  options: {
    userEmailRequired: boolean;
    emailFrom: string;
    smtpHost: string;
    smtpPort: number;
    secure: boolean;
    ignoreTls: boolean;
    requireTls: boolean;
    authUser?: string;
    authPass?: string;
    allowSelfSigned: boolean;
    senderName: string;
    pgpPrivateKey?: string;
    pgpPassword?: string;
  };
}

export interface NotificationAgentLunaSea extends NotificationAgentConfig {
  options: {
    webhookUrl: string;
    profileName?: string;
  };
}

export interface NotificationAgentTelegram extends NotificationAgentConfig {
  options: {
    botUsername?: string;
    botAPI: string;
    chatId: string;
    sendSilently: boolean;
  };
}

export interface NotificationAgentPushbullet extends NotificationAgentConfig {
  options: {
    accessToken: string;
    channelTag?: string;
  };
}

export interface NotificationAgentPushover extends NotificationAgentConfig {
  options: {
    accessToken: string;
    userToken: string;
    sound: string;
  };
}

export interface NotificationAgentWebhook extends NotificationAgentConfig {
  options: {
    webhookUrl: string;
    jsonPayload: string;
    authHeader?: string;
  };
}

export interface NotificationAgentGotify extends NotificationAgentConfig {
  options: {
    url: string;
    token: string;
  };
}

export enum NotificationAgentKey {
  DISCORD = 'discord',
  EMAIL = 'email',
  GOTIFY = 'gotify',
  PUSHBULLET = 'pushbullet',
  PUSHOVER = 'pushover',
  SLACK = 'slack',
  TELEGRAM = 'telegram',
  WEBHOOK = 'webhook',
  WEBPUSH = 'webpush',
}

interface NotificationAgents {
  discord: NotificationAgentDiscord;
  email: NotificationAgentEmail;
  gotify: NotificationAgentGotify;
  lunasea: NotificationAgentLunaSea;
  pushbullet: NotificationAgentPushbullet;
  pushover: NotificationAgentPushover;
  slack: NotificationAgentSlack;
  telegram: NotificationAgentTelegram;
  webhook: NotificationAgentWebhook;
  webpush: NotificationAgentConfig;
}

interface NotificationSettings {
  agents: NotificationAgents;
}

interface JobSettings {
  schedule: string;
}

export type JobId =
  | 'plex-recently-added-scan'
  | 'plex-full-scan'
  | 'plex-watchlist-sync'
  | 'radarr-scan'
  | 'sonarr-scan'
  | 'download-sync'
  | 'download-sync-reset'
  | 'jellyfin-recently-added-scan'
  | 'jellyfin-full-scan'
  | 'image-cache-cleanup'
  | 'availability-sync';

interface AllSettings {
  clientId: string;
  vapidPublic: string;
  vapidPrivate: string;
  main: MainSettings;
  plex: PlexSettings;
  jellyfin: JellyfinSettings;
  tautulli: TautulliSettings;
  radarr: RadarrSettings[];
  sonarr: SonarrSettings[];
  public: PublicSettings;
  notifications: NotificationSettings;
  jobs: Record<JobId, JobSettings>;
}

const SETTINGS_PATH = process.env.CONFIG_DIRECTORY
  ? `${process.env.CONFIG_DIRECTORY}/settings.json`
  : path.join(__dirname, '../../config/settings.json');

class Settings {
  private data: AllSettings;

  constructor(initialSettings?: AllSettings) {
    this.data = {
      clientId: randomUUID(),
      vapidPrivate: '',
      vapidPublic: '',
      main: {
        apiKey: '',
        applicationTitle: 'Jellyseerr',
        applicationUrl: '',
        csrfProtection: false,
        cacheImages: false,
        defaultPermissions: Permission.REQUEST,
        defaultQuotas: {
          movie: {},
          tv: {},
        },
        hideAvailable: false,
        localLogin: true,
        mediaServerLogin: true,
        newPlexLogin: true,
        oidcLogin: false,
        oidc: {
          providerName: 'OpenID Connect',
          providerUrl: '',
          clientId: '',
          clientSecret: '',
          userIdentifier: 'email',
          requiredClaims: 'email_verified',
          scopes: 'email openid profile',
          matchJellyfinUsername: false,
          automaticLogin: false,
        },
        region: '',
        originalLanguage: '',
        trustProxy: false,
        mediaServerType: MediaServerType.NOT_CONFIGURED,
        partialRequestsEnabled: true,
        locale: 'en',
      },
      plex: {
        name: '',
        ip: '',
        port: 32400,
        useSsl: false,
        libraries: [],
      },
      jellyfin: {
        name: '',
        hostname: '',
        externalHostname: '',
        jellyfinForgotPasswordUrl: '',
        libraries: [],
        serverId: '',
      },
      tautulli: {},
      radarr: [],
      sonarr: [],
      public: {
        initialized: false,
      },
      notifications: {
        agents: {
          email: {
            enabled: false,
            options: {
              userEmailRequired: false,
              emailFrom: '',
              smtpHost: '',
              smtpPort: 587,
              secure: false,
              ignoreTls: false,
              requireTls: false,
              allowSelfSigned: false,
              senderName: 'Jellyseerr',
            },
          },
          discord: {
            enabled: false,
            types: 0,
            options: {
              webhookUrl: '',
              enableMentions: true,
            },
          },
          lunasea: {
            enabled: false,
            types: 0,
            options: {
              webhookUrl: '',
            },
          },
          slack: {
            enabled: false,
            types: 0,
            options: {
              webhookUrl: '',
            },
          },
          telegram: {
            enabled: false,
            types: 0,
            options: {
              botAPI: '',
              chatId: '',
              sendSilently: false,
            },
          },
          pushbullet: {
            enabled: false,
            types: 0,
            options: {
              accessToken: '',
            },
          },
          pushover: {
            enabled: false,
            types: 0,
            options: {
              accessToken: '',
              userToken: '',
              sound: '',
            },
          },
          webhook: {
            enabled: false,
            types: 0,
            options: {
              webhookUrl: '',
              jsonPayload:
                'IntcbiAgXCJub3RpZmljYXRpb25fdHlwZVwiOiBcInt7bm90aWZpY2F0aW9uX3R5cGV9fVwiLFxuICBcImV2ZW50XCI6IFwie3tldmVudH19XCIsXG4gIFwic3ViamVjdFwiOiBcInt7c3ViamVjdH19XCIsXG4gIFwibWVzc2FnZVwiOiBcInt7bWVzc2FnZX19XCIsXG4gIFwiaW1hZ2VcIjogXCJ7e2ltYWdlfX1cIixcbiAgXCJ7e21lZGlhfX1cIjoge1xuICAgIFwibWVkaWFfdHlwZVwiOiBcInt7bWVkaWFfdHlwZX19XCIsXG4gICAgXCJ0bWRiSWRcIjogXCJ7e21lZGlhX3RtZGJpZH19XCIsXG4gICAgXCJ0dmRiSWRcIjogXCJ7e21lZGlhX3R2ZGJpZH19XCIsXG4gICAgXCJzdGF0dXNcIjogXCJ7e21lZGlhX3N0YXR1c319XCIsXG4gICAgXCJzdGF0dXM0a1wiOiBcInt7bWVkaWFfc3RhdHVzNGt9fVwiXG4gIH0sXG4gIFwie3tyZXF1ZXN0fX1cIjoge1xuICAgIFwicmVxdWVzdF9pZFwiOiBcInt7cmVxdWVzdF9pZH19XCIsXG4gICAgXCJyZXF1ZXN0ZWRCeV9lbWFpbFwiOiBcInt7cmVxdWVzdGVkQnlfZW1haWx9fVwiLFxuICAgIFwicmVxdWVzdGVkQnlfdXNlcm5hbWVcIjogXCJ7e3JlcXVlc3RlZEJ5X3VzZXJuYW1lfX1cIixcbiAgICBcInJlcXVlc3RlZEJ5X2F2YXRhclwiOiBcInt7cmVxdWVzdGVkQnlfYXZhdGFyfX1cIixcbiAgICBcInJlcXVlc3RlZEJ5X3NldHRpbmdzX2Rpc2NvcmRJZFwiOiBcInt7cmVxdWVzdGVkQnlfc2V0dGluZ3NfZGlzY29yZElkfX1cIixcbiAgICBcInJlcXVlc3RlZEJ5X3NldHRpbmdzX3RlbGVncmFtQ2hhdElkXCI6IFwie3tyZXF1ZXN0ZWRCeV9zZXR0aW5nc190ZWxlZ3JhbUNoYXRJZH19XCJcbiAgfSxcbiAgXCJ7e2lzc3VlfX1cIjoge1xuICAgIFwiaXNzdWVfaWRcIjogXCJ7e2lzc3VlX2lkfX1cIixcbiAgICBcImlzc3VlX3R5cGVcIjogXCJ7e2lzc3VlX3R5cGV9fVwiLFxuICAgIFwiaXNzdWVfc3RhdHVzXCI6IFwie3tpc3N1ZV9zdGF0dXN9fVwiLFxuICAgIFwicmVwb3J0ZWRCeV9lbWFpbFwiOiBcInt7cmVwb3J0ZWRCeV9lbWFpbH19XCIsXG4gICAgXCJyZXBvcnRlZEJ5X3VzZXJuYW1lXCI6IFwie3tyZXBvcnRlZEJ5X3VzZXJuYW1lfX1cIixcbiAgICBcInJlcG9ydGVkQnlfYXZhdGFyXCI6IFwie3tyZXBvcnRlZEJ5X2F2YXRhcn19XCIsXG4gICAgXCJyZXBvcnRlZEJ5X3NldHRpbmdzX2Rpc2NvcmRJZFwiOiBcInt7cmVwb3J0ZWRCeV9zZXR0aW5nc19kaXNjb3JkSWR9fVwiLFxuICAgIFwicmVwb3J0ZWRCeV9zZXR0aW5nc190ZWxlZ3JhbUNoYXRJZFwiOiBcInt7cmVwb3J0ZWRCeV9zZXR0aW5nc190ZWxlZ3JhbUNoYXRJZH19XCJcbiAgfSxcbiAgXCJ7e2NvbW1lbnR9fVwiOiB7XG4gICAgXCJjb21tZW50X21lc3NhZ2VcIjogXCJ7e2NvbW1lbnRfbWVzc2FnZX19XCIsXG4gICAgXCJjb21tZW50ZWRCeV9lbWFpbFwiOiBcInt7Y29tbWVudGVkQnlfZW1haWx9fVwiLFxuICAgIFwiY29tbWVudGVkQnlfdXNlcm5hbWVcIjogXCJ7e2NvbW1lbnRlZEJ5X3VzZXJuYW1lfX1cIixcbiAgICBcImNvbW1lbnRlZEJ5X2F2YXRhclwiOiBcInt7Y29tbWVudGVkQnlfYXZhdGFyfX1cIixcbiAgICBcImNvbW1lbnRlZEJ5X3NldHRpbmdzX2Rpc2NvcmRJZFwiOiBcInt7Y29tbWVudGVkQnlfc2V0dGluZ3NfZGlzY29yZElkfX1cIixcbiAgICBcImNvbW1lbnRlZEJ5X3NldHRpbmdzX3RlbGVncmFtQ2hhdElkXCI6IFwie3tjb21tZW50ZWRCeV9zZXR0aW5nc190ZWxlZ3JhbUNoYXRJZH19XCJcbiAgfSxcbiAgXCJ7e2V4dHJhfX1cIjogW11cbn0i',
            },
          },
          webpush: {
            enabled: false,
            options: {},
          },
          gotify: {
            enabled: false,
            types: 0,
            options: {
              url: '',
              token: '',
            },
          },
        },
      },
      jobs: {
        'plex-recently-added-scan': {
          schedule: '0 */5 * * * *',
        },
        'plex-full-scan': {
          schedule: '0 0 3 * * *',
        },
        'plex-watchlist-sync': {
          schedule: '0 */10 * * * *',
        },
        'radarr-scan': {
          schedule: '0 0 4 * * *',
        },
        'sonarr-scan': {
          schedule: '0 30 4 * * *',
        },
        'availability-sync': {
          schedule: '0 0 5 * * *',
        },
        'download-sync': {
          schedule: '0 * * * * *',
        },
        'download-sync-reset': {
          schedule: '0 0 1 * * *',
        },
        'jellyfin-recently-added-scan': {
          schedule: '0 */5 * * * *',
        },
        'jellyfin-full-scan': {
          schedule: '0 0 3 * * *',
        },
        'image-cache-cleanup': {
          schedule: '0 0 5 * * *',
        },
      },
    };
    if (initialSettings) {
      this.data = merge(this.data, initialSettings);
    }
  }

  get main(): MainSettings {
    if (!this.data.main.apiKey) {
      this.data.main.apiKey = this.generateApiKey();
      this.save();
    }
    return this.data.main;
  }

  set main(data: MainSettings) {
    this.data.main = data;
  }

  get plex(): PlexSettings {
    return this.data.plex;
  }

  set plex(data: PlexSettings) {
    this.data.plex = data;
  }

  get jellyfin(): JellyfinSettings {
    return this.data.jellyfin;
  }

  set jellyfin(data: JellyfinSettings) {
    this.data.jellyfin = data;
  }

  get tautulli(): TautulliSettings {
    return this.data.tautulli;
  }

  set tautulli(data: TautulliSettings) {
    this.data.tautulli = data;
  }

  get radarr(): RadarrSettings[] {
    return this.data.radarr;
  }

  set radarr(data: RadarrSettings[]) {
    this.data.radarr = data;
  }

  get sonarr(): SonarrSettings[] {
    return this.data.sonarr;
  }

  set sonarr(data: SonarrSettings[]) {
    this.data.sonarr = data;
  }

  get public(): PublicSettings {
    return this.data.public;
  }

  set public(data: PublicSettings) {
    this.data.public = data;
  }

  get fullPublicSettings(): FullPublicSettings {
    return {
      ...this.data.public,
      applicationTitle: this.data.main.applicationTitle,
      applicationUrl: this.data.main.applicationUrl,
      hideAvailable: this.data.main.hideAvailable,
      localLogin: this.data.main.localLogin,
<<<<<<< HEAD
      mediaServerLogin: this.data.main.mediaServerLogin,
      oidcLogin: this.data.main.oidcLogin,
      oidcProviderName: this.data.main.oidc.providerName,
      oidcAutomaticLogin: this.data.main.oidc.automaticLogin,
=======
      jellyfinForgotPasswordUrl: this.data.jellyfin.jellyfinForgotPasswordUrl,
>>>>>>> de66222e
      movie4kEnabled: this.data.radarr.some(
        (radarr) => radarr.is4k && radarr.isDefault
      ),
      series4kEnabled: this.data.sonarr.some(
        (sonarr) => sonarr.is4k && sonarr.isDefault
      ),
      region: this.data.main.region,
      originalLanguage: this.data.main.originalLanguage,
      mediaServerType: this.main.mediaServerType,
      jellyfinHost: this.jellyfin.hostname,
      jellyfinExternalHost: this.jellyfin.externalHostname,
      partialRequestsEnabled: this.data.main.partialRequestsEnabled,
      cacheImages: this.data.main.cacheImages,
      vapidPublic: this.vapidPublic,
      enablePushRegistration: this.data.notifications.agents.webpush.enabled,
      locale: this.data.main.locale,
      emailEnabled: this.data.notifications.agents.email.enabled,
      userEmailRequired:
        this.data.notifications.agents.email.options.userEmailRequired,
      newPlexLogin: this.data.main.newPlexLogin,
    };
  }

  get notifications(): NotificationSettings {
    return this.data.notifications;
  }

  set notifications(data: NotificationSettings) {
    this.data.notifications = data;
  }

  get jobs(): Record<JobId, JobSettings> {
    return this.data.jobs;
  }

  set jobs(data: Record<JobId, JobSettings>) {
    this.data.jobs = data;
  }

  get clientId(): string {
    if (!this.data.clientId) {
      this.data.clientId = randomUUID();
      this.save();
    }

    return this.data.clientId;
  }

  get vapidPublic(): string {
    this.generateVapidKeys();

    return this.data.vapidPublic;
  }

  get vapidPrivate(): string {
    this.generateVapidKeys();

    return this.data.vapidPrivate;
  }

  public regenerateApiKey(): MainSettings {
    this.main.apiKey = this.generateApiKey();
    this.save();
    return this.main;
  }

  private generateApiKey(): string {
    return Buffer.from(`${Date.now()}${randomUUID()}`).toString('base64');
  }

  private generateVapidKeys(force = false): void {
    if (!this.data.vapidPublic || !this.data.vapidPrivate || force) {
      const vapidKeys = webpush.generateVAPIDKeys();
      this.data.vapidPrivate = vapidKeys.privateKey;
      this.data.vapidPublic = vapidKeys.publicKey;
      this.save();
    }
  }

  /**
   * Settings Load
   *
   * This will load settings from file unless an optional argument of the object structure
   * is passed in.
   * @param overrideSettings If passed in, will override all existing settings with these
   * values
   */
  public load(overrideSettings?: AllSettings): Settings {
    if (overrideSettings) {
      this.data = overrideSettings;
      return this;
    }

    if (!fs.existsSync(SETTINGS_PATH)) {
      this.save();
    }
    const data = fs.readFileSync(SETTINGS_PATH, 'utf-8');

    if (data) {
      this.data = merge(this.data, JSON.parse(data));
      this.save();
    }
    return this;
  }

  public save(): void {
    fs.writeFileSync(SETTINGS_PATH, JSON.stringify(this.data, undefined, ' '));
  }
}

let settings: Settings | undefined;

export const getSettings = (initialSettings?: AllSettings): Settings => {
  if (!settings) {
    settings = new Settings(initialSettings);
  }

  return settings;
};

export default Settings;<|MERGE_RESOLUTION|>--- conflicted
+++ resolved
@@ -567,14 +567,10 @@
       applicationUrl: this.data.main.applicationUrl,
       hideAvailable: this.data.main.hideAvailable,
       localLogin: this.data.main.localLogin,
-<<<<<<< HEAD
       mediaServerLogin: this.data.main.mediaServerLogin,
       oidcLogin: this.data.main.oidcLogin,
       oidcProviderName: this.data.main.oidc.providerName,
       oidcAutomaticLogin: this.data.main.oidc.automaticLogin,
-=======
-      jellyfinForgotPasswordUrl: this.data.jellyfin.jellyfinForgotPasswordUrl,
->>>>>>> de66222e
       movie4kEnabled: this.data.radarr.some(
         (radarr) => radarr.is4k && radarr.isDefault
       ),
@@ -586,6 +582,7 @@
       mediaServerType: this.main.mediaServerType,
       jellyfinHost: this.jellyfin.hostname,
       jellyfinExternalHost: this.jellyfin.externalHostname,
+      jellyfinForgotPasswordUrl: this.data.jellyfin.jellyfinForgotPasswordUrl,
       partialRequestsEnabled: this.data.main.partialRequestsEnabled,
       cacheImages: this.data.main.cacheImages,
       vapidPublic: this.vapidPublic,
