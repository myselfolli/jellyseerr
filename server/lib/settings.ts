import { randomUUID } from 'crypto';
import fs from 'fs';
import { merge } from 'lodash';
import path from 'path';
import webpush from 'web-push';
import { Permission } from './permissions';
import { MediaServerType } from '../constants/server';

export interface Library {
  id: string;
  name: string;
  enabled: boolean;
  type: 'show' | 'movie';
  lastScan?: number;
}

export interface Region {
  iso_3166_1: string;
  english_name: string;
  name?: string;
}

export interface Language {
  iso_639_1: string;
  english_name: string;
  name: string;
}

export interface PlexSettings {
  name: string;
  machineId?: string;
  ip: string;
  port: number;
  useSsl?: boolean;
  libraries: Library[];
  webAppUrl?: string;
}

<<<<<<< HEAD
export interface JellyfinSettings {
  name: string;
  hostname?: string;
  libraries: Library[];
  serverId: string;
}

interface DVRSettings {
=======
export interface DVRSettings {
>>>>>>> 6c30d62b
  id: number;
  name: string;
  hostname: string;
  port: number;
  apiKey: string;
  useSsl: boolean;
  baseUrl?: string;
  activeProfileId: number;
  activeProfileName: string;
  activeDirectory: string;
  tags: number[];
  is4k: boolean;
  isDefault: boolean;
  externalUrl?: string;
  syncEnabled: boolean;
  preventSearch: boolean;
}

export interface RadarrSettings extends DVRSettings {
  minimumAvailability: string;
}

export interface SonarrSettings extends DVRSettings {
  activeAnimeProfileId?: number;
  activeAnimeProfileName?: string;
  activeAnimeDirectory?: string;
  activeAnimeLanguageProfileId?: number;
  activeLanguageProfileId?: number;
  animeTags?: number[];
  enableSeasonFolders: boolean;
}

interface Quota {
  quotaLimit?: number;
  quotaDays?: number;
}

export interface MainSettings {
  apiKey: string;
  applicationTitle: string;
  applicationUrl: string;
  csrfProtection: boolean;
  cacheImages: boolean;
  defaultPermissions: number;
  defaultQuotas: {
    movie: Quota;
    tv: Quota;
  };
  hideAvailable: boolean;
  localLogin: boolean;
  newPlexLogin: boolean;
  region: string;
  originalLanguage: string;
  trustProxy: boolean;
<<<<<<< HEAD
  mediaServerType: number;
=======
  partialRequestsEnabled: boolean;
  locale: string;
>>>>>>> 6c30d62b
}

interface PublicSettings {
  initialized: boolean;
}

interface FullPublicSettings extends PublicSettings {
  applicationTitle: string;
  applicationUrl: string;
  hideAvailable: boolean;
  localLogin: boolean;
  movie4kEnabled: boolean;
  series4kEnabled: boolean;
  region: string;
  originalLanguage: string;
<<<<<<< HEAD
  mediaServerType: number;
  jellyfinHost?: string;
  jellyfinServerName?: string;
=======
  partialRequestsEnabled: boolean;
  cacheImages: boolean;
  vapidPublic: string;
  enablePushRegistration: boolean;
  locale: string;
  emailEnabled: boolean;
>>>>>>> 6c30d62b
}

export interface NotificationAgentConfig {
  enabled: boolean;
  types?: number;
  options: Record<string, unknown>;
}
export interface NotificationAgentDiscord extends NotificationAgentConfig {
  options: {
    botUsername?: string;
    botAvatarUrl?: string;
    webhookUrl: string;
  };
}

export interface NotificationAgentSlack extends NotificationAgentConfig {
  options: {
    webhookUrl: string;
  };
}

export interface NotificationAgentEmail extends NotificationAgentConfig {
  options: {
    emailFrom: string;
    smtpHost: string;
    smtpPort: number;
    secure: boolean;
    ignoreTls: boolean;
    requireTls: boolean;
    authUser?: string;
    authPass?: string;
    allowSelfSigned: boolean;
    senderName: string;
    pgpPrivateKey?: string;
    pgpPassword?: string;
  };
}

export interface NotificationAgentLunaSea extends NotificationAgentConfig {
  options: {
    webhookUrl: string;
    profileName?: string;
  };
}

export interface NotificationAgentTelegram extends NotificationAgentConfig {
  options: {
    botUsername?: string;
    botAPI: string;
    chatId: string;
    sendSilently: boolean;
  };
}

export interface NotificationAgentPushbullet extends NotificationAgentConfig {
  options: {
    accessToken: string;
  };
}

export interface NotificationAgentPushover extends NotificationAgentConfig {
  options: {
    accessToken: string;
    userToken: string;
  };
}

export interface NotificationAgentWebhook extends NotificationAgentConfig {
  options: {
    webhookUrl: string;
    jsonPayload: string;
    authHeader?: string;
  };
}

export enum NotificationAgentKey {
  DISCORD = 'discord',
  EMAIL = 'email',
  PUSHBULLET = 'pushbullet',
  PUSHOVER = 'pushover',
  SLACK = 'slack',
  TELEGRAM = 'telegram',
  WEBHOOK = 'webhook',
  WEBPUSH = 'webpush',
}

interface NotificationAgents {
  discord: NotificationAgentDiscord;
  email: NotificationAgentEmail;
  lunasea: NotificationAgentLunaSea;
  pushbullet: NotificationAgentPushbullet;
  pushover: NotificationAgentPushover;
  slack: NotificationAgentSlack;
  telegram: NotificationAgentTelegram;
  webhook: NotificationAgentWebhook;
  webpush: NotificationAgentConfig;
}

interface NotificationSettings {
  agents: NotificationAgents;
}

interface AllSettings {
  clientId: string;
  vapidPublic: string;
  vapidPrivate: string;
  main: MainSettings;
  plex: PlexSettings;
  jellyfin: JellyfinSettings;
  radarr: RadarrSettings[];
  sonarr: SonarrSettings[];
  public: PublicSettings;
  notifications: NotificationSettings;
}

const SETTINGS_PATH = process.env.CONFIG_DIRECTORY
  ? `${process.env.CONFIG_DIRECTORY}/settings.json`
  : path.join(__dirname, '../../config/settings.json');

class Settings {
  private data: AllSettings;

  constructor(initialSettings?: AllSettings) {
    this.data = {
      clientId: randomUUID(),
      vapidPrivate: '',
      vapidPublic: '',
      main: {
        apiKey: '',
        applicationTitle: 'Overseerr',
        applicationUrl: '',
        csrfProtection: false,
        cacheImages: false,
        defaultPermissions: Permission.REQUEST,
        defaultQuotas: {
          movie: {},
          tv: {},
        },
        hideAvailable: false,
        localLogin: true,
        newPlexLogin: true,
        region: '',
        originalLanguage: '',
        trustProxy: false,
<<<<<<< HEAD
        mediaServerType: MediaServerType.NOT_CONFIGURED,
=======
        partialRequestsEnabled: true,
        locale: 'en',
>>>>>>> 6c30d62b
      },
      plex: {
        name: '',
        ip: '',
        port: 32400,
        useSsl: false,
        libraries: [],
      },
      jellyfin: {
        name: '',
        hostname: '',
        libraries: [],
        serverId: '',
      },
      radarr: [],
      sonarr: [],
      public: {
        initialized: false,
      },
      notifications: {
        agents: {
          email: {
            enabled: false,
            options: {
              emailFrom: '',
              smtpHost: '',
              smtpPort: 587,
              secure: false,
              ignoreTls: false,
              requireTls: false,
              allowSelfSigned: false,
              senderName: 'Overseerr',
            },
          },
          discord: {
            enabled: false,
            types: 0,
            options: {
              webhookUrl: '',
            },
          },
          lunasea: {
            enabled: false,
            types: 0,
            options: {
              webhookUrl: '',
            },
          },
          slack: {
            enabled: false,
            types: 0,
            options: {
              webhookUrl: '',
            },
          },
          telegram: {
            enabled: false,
            types: 0,
            options: {
              botAPI: '',
              chatId: '',
              sendSilently: false,
            },
          },
          pushbullet: {
            enabled: false,
            types: 0,
            options: {
              accessToken: '',
            },
          },
          pushover: {
            enabled: false,
            types: 0,
            options: {
              accessToken: '',
              userToken: '',
            },
          },
          webhook: {
            enabled: false,
            types: 0,
            options: {
              webhookUrl: '',
              jsonPayload:
                'IntcbiAgICBcIm5vdGlmaWNhdGlvbl90eXBlXCI6IFwie3tub3RpZmljYXRpb25fdHlwZX19XCIsXG4gICAgXCJzdWJqZWN0XCI6IFwie3tzdWJqZWN0fX1cIixcbiAgICBcIm1lc3NhZ2VcIjogXCJ7e21lc3NhZ2V9fVwiLFxuICAgIFwiaW1hZ2VcIjogXCJ7e2ltYWdlfX1cIixcbiAgICBcImVtYWlsXCI6IFwie3tub3RpZnl1c2VyX2VtYWlsfX1cIixcbiAgICBcInVzZXJuYW1lXCI6IFwie3tub3RpZnl1c2VyX3VzZXJuYW1lfX1cIixcbiAgICBcImF2YXRhclwiOiBcInt7bm90aWZ5dXNlcl9hdmF0YXJ9fVwiLFxuICAgIFwie3ttZWRpYX19XCI6IHtcbiAgICAgICAgXCJtZWRpYV90eXBlXCI6IFwie3ttZWRpYV90eXBlfX1cIixcbiAgICAgICAgXCJ0bWRiSWRcIjogXCJ7e21lZGlhX3RtZGJpZH19XCIsXG4gICAgICAgIFwiaW1kYklkXCI6IFwie3ttZWRpYV9pbWRiaWR9fVwiLFxuICAgICAgICBcInR2ZGJJZFwiOiBcInt7bWVkaWFfdHZkYmlkfX1cIixcbiAgICAgICAgXCJzdGF0dXNcIjogXCJ7e21lZGlhX3N0YXR1c319XCIsXG4gICAgICAgIFwic3RhdHVzNGtcIjogXCJ7e21lZGlhX3N0YXR1czRrfX1cIlxuICAgIH0sXG4gICAgXCJ7e2V4dHJhfX1cIjogW10sXG4gICAgXCJ7e3JlcXVlc3R9fVwiOiB7XG4gICAgICAgIFwicmVxdWVzdF9pZFwiOiBcInt7cmVxdWVzdF9pZH19XCIsXG4gICAgICAgIFwicmVxdWVzdGVkQnlfZW1haWxcIjogXCJ7e3JlcXVlc3RlZEJ5X2VtYWlsfX1cIixcbiAgICAgICAgXCJyZXF1ZXN0ZWRCeV91c2VybmFtZVwiOiBcInt7cmVxdWVzdGVkQnlfdXNlcm5hbWV9fVwiLFxuICAgICAgICBcInJlcXVlc3RlZEJ5X2F2YXRhclwiOiBcInt7cmVxdWVzdGVkQnlfYXZhdGFyfX1cIlxuICAgIH1cbn0i',
            },
          },
          webpush: {
            enabled: false,
            options: {},
          },
        },
      },
    };
    if (initialSettings) {
      this.data = merge(this.data, initialSettings);
    }
  }

  get main(): MainSettings {
    if (!this.data.main.apiKey) {
      this.data.main.apiKey = this.generateApiKey();
      this.save();
    }
    return this.data.main;
  }

  set main(data: MainSettings) {
    this.data.main = data;
  }

  get plex(): PlexSettings {
    return this.data.plex;
  }

  set plex(data: PlexSettings) {
    this.data.plex = data;
  }

  get jellyfin(): JellyfinSettings {
    return this.data.jellyfin;
  }

  set jellyfin(data: JellyfinSettings) {
    this.data.jellyfin = data;
  }

  get radarr(): RadarrSettings[] {
    return this.data.radarr;
  }

  set radarr(data: RadarrSettings[]) {
    this.data.radarr = data;
  }

  get sonarr(): SonarrSettings[] {
    return this.data.sonarr;
  }

  set sonarr(data: SonarrSettings[]) {
    this.data.sonarr = data;
  }

  get public(): PublicSettings {
    return this.data.public;
  }

  set public(data: PublicSettings) {
    this.data.public = data;
  }

  get fullPublicSettings(): FullPublicSettings {
    return {
      ...this.data.public,
      applicationTitle: this.data.main.applicationTitle,
      applicationUrl: this.data.main.applicationUrl,
      hideAvailable: this.data.main.hideAvailable,
      localLogin: this.data.main.localLogin,
      movie4kEnabled: this.data.radarr.some(
        (radarr) => radarr.is4k && radarr.isDefault
      ),
      series4kEnabled: this.data.sonarr.some(
        (sonarr) => sonarr.is4k && sonarr.isDefault
      ),
      region: this.data.main.region,
      originalLanguage: this.data.main.originalLanguage,
<<<<<<< HEAD
      mediaServerType: this.main.mediaServerType,
      jellyfinHost: this.jellyfin.hostname,
=======
      partialRequestsEnabled: this.data.main.partialRequestsEnabled,
      cacheImages: this.data.main.cacheImages,
      vapidPublic: this.vapidPublic,
      enablePushRegistration: this.data.notifications.agents.webpush.enabled,
      locale: this.data.main.locale,
      emailEnabled: this.data.notifications.agents.email.enabled,
>>>>>>> 6c30d62b
    };
  }

  get notifications(): NotificationSettings {
    return this.data.notifications;
  }

  set notifications(data: NotificationSettings) {
    this.data.notifications = data;
  }

  get clientId(): string {
    if (!this.data.clientId) {
      this.data.clientId = randomUUID();
      this.save();
    }

    return this.data.clientId;
  }

  get vapidPublic(): string {
    this.generateVapidKeys();

    return this.data.vapidPublic;
  }

  get vapidPrivate(): string {
    this.generateVapidKeys();

    return this.data.vapidPrivate;
  }

  public regenerateApiKey(): MainSettings {
    this.main.apiKey = this.generateApiKey();
    this.save();
    return this.main;
  }

  private generateApiKey(): string {
    return Buffer.from(`${Date.now()}${randomUUID()})`).toString('base64');
  }

  private generateVapidKeys(force = false): void {
    if (!this.data.vapidPublic || !this.data.vapidPrivate || force) {
      const vapidKeys = webpush.generateVAPIDKeys();
      this.data.vapidPrivate = vapidKeys.privateKey;
      this.data.vapidPublic = vapidKeys.publicKey;
      this.save();
    }
  }

  /**
   * Settings Load
   *
   * This will load settings from file unless an optional argument of the object structure
   * is passed in.
   * @param overrideSettings If passed in, will override all existing settings with these
   * values
   */
  public load(overrideSettings?: AllSettings): Settings {
    if (overrideSettings) {
      this.data = overrideSettings;
      return this;
    }

    if (!fs.existsSync(SETTINGS_PATH)) {
      this.save();
    }
    const data = fs.readFileSync(SETTINGS_PATH, 'utf-8');

    if (data) {
      this.data = merge(this.data, JSON.parse(data));
      this.save();
    }
    return this;
  }

  public save(): void {
    fs.writeFileSync(SETTINGS_PATH, JSON.stringify(this.data, undefined, ' '));
  }
}

let settings: Settings | undefined;

export const getSettings = (initialSettings?: AllSettings): Settings => {
  if (!settings) {
    settings = new Settings(initialSettings);
  }

  return settings;
};

export default Settings;<|MERGE_RESOLUTION|>--- conflicted
+++ resolved
@@ -3,8 +3,8 @@
 import { merge } from 'lodash';
 import path from 'path';
 import webpush from 'web-push';
+import { MediaServerType } from '../constants/server';
 import { Permission } from './permissions';
-import { MediaServerType } from '../constants/server';
 
 export interface Library {
   id: string;
@@ -36,7 +36,6 @@
   webAppUrl?: string;
 }
 
-<<<<<<< HEAD
 export interface JellyfinSettings {
   name: string;
   hostname?: string;
@@ -44,10 +43,7 @@
   serverId: string;
 }
 
-interface DVRSettings {
-=======
 export interface DVRSettings {
->>>>>>> 6c30d62b
   id: number;
   name: string;
   hostname: string;
@@ -102,12 +98,9 @@
   region: string;
   originalLanguage: string;
   trustProxy: boolean;
-<<<<<<< HEAD
   mediaServerType: number;
-=======
   partialRequestsEnabled: boolean;
   locale: string;
->>>>>>> 6c30d62b
 }
 
 interface PublicSettings {
@@ -123,18 +116,15 @@
   series4kEnabled: boolean;
   region: string;
   originalLanguage: string;
-<<<<<<< HEAD
   mediaServerType: number;
   jellyfinHost?: string;
   jellyfinServerName?: string;
-=======
   partialRequestsEnabled: boolean;
   cacheImages: boolean;
   vapidPublic: string;
   enablePushRegistration: boolean;
   locale: string;
   emailEnabled: boolean;
->>>>>>> 6c30d62b
 }
 
 export interface NotificationAgentConfig {
@@ -279,12 +269,9 @@
         region: '',
         originalLanguage: '',
         trustProxy: false,
-<<<<<<< HEAD
         mediaServerType: MediaServerType.NOT_CONFIGURED,
-=======
         partialRequestsEnabled: true,
         locale: 'en',
->>>>>>> 6c30d62b
       },
       plex: {
         name: '',
@@ -452,17 +439,14 @@
       ),
       region: this.data.main.region,
       originalLanguage: this.data.main.originalLanguage,
-<<<<<<< HEAD
       mediaServerType: this.main.mediaServerType,
       jellyfinHost: this.jellyfin.hostname,
-=======
       partialRequestsEnabled: this.data.main.partialRequestsEnabled,
       cacheImages: this.data.main.cacheImages,
       vapidPublic: this.vapidPublic,
       enablePushRegistration: this.data.notifications.agents.webpush.enabled,
       locale: this.data.main.locale,
       emailEnabled: this.data.notifications.agents.email.enabled,
->>>>>>> 6c30d62b
     };
   }
 
