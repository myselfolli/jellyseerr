import {
  AfterLoad,
  Column,
  CreateDateColumn,
  Entity,
  getRepository,
  In,
  Index,
  OneToMany,
  PrimaryGeneratedColumn,
  UpdateDateColumn,
} from 'typeorm';
import RadarrAPI from '../api/servarr/radarr';
import SonarrAPI from '../api/servarr/sonarr';
import { MediaStatus, MediaType } from '../constants/media';
import downloadTracker, { DownloadingItem } from '../lib/downloadtracker';
import { getSettings } from '../lib/settings';
import logger from '../logger';
import { MediaRequest } from './MediaRequest';
import Season from './Season';
<<<<<<< HEAD
import { getSettings } from '../lib/settings';
import RadarrAPI from '../api/radarr';
import downloadTracker, { DownloadingItem } from '../lib/downloadtracker';
import SonarrAPI from '../api/sonarr';
import { MediaServerType } from '../constants/server';
=======
>>>>>>> 6c30d62b

@Entity()
class Media {
  public static async getRelatedMedia(
    tmdbIds: number | number[]
  ): Promise<Media[]> {
    const mediaRepository = getRepository(Media);

    try {
      let finalIds: number[];
      if (!Array.isArray(tmdbIds)) {
        finalIds = [tmdbIds];
      } else {
        finalIds = tmdbIds;
      }

      const media = await mediaRepository.find({
        tmdbId: In(finalIds),
      });

      return media;
    } catch (e) {
      logger.error(e.message);
      return [];
    }
  }

  public static async getMedia(
    id: number,
    mediaType: MediaType
  ): Promise<Media | undefined> {
    const mediaRepository = getRepository(Media);

    try {
      const media = await mediaRepository.findOne({
        where: { tmdbId: id, mediaType },
        relations: ['requests'],
      });

      return media;
    } catch (e) {
      logger.error(e.message);
      return undefined;
    }
  }

  @PrimaryGeneratedColumn()
  public id: number;

  @Column({ type: 'varchar' })
  public mediaType: MediaType;

  @Column()
  @Index()
  public tmdbId: number;

  @Column({ unique: true, nullable: true })
  @Index()
  public tvdbId?: number;

  @Column({ nullable: true })
  @Index()
  public imdbId?: string;

  @Column({ type: 'int', default: MediaStatus.UNKNOWN })
  public status: MediaStatus;

  @Column({ type: 'int', default: MediaStatus.UNKNOWN })
  public status4k: MediaStatus;

  @OneToMany(() => MediaRequest, (request) => request.media, { cascade: true })
  public requests: MediaRequest[];

  @OneToMany(() => Season, (season) => season.media, {
    cascade: true,
    eager: true,
  })
  public seasons: Season[];

  @CreateDateColumn()
  public createdAt: Date;

  @UpdateDateColumn()
  public updatedAt: Date;

  @Column({ type: 'datetime', default: () => 'CURRENT_TIMESTAMP' })
  public lastSeasonChange: Date;

  @Column({ type: 'datetime', nullable: true })
  public mediaAddedAt: Date;

  @Column({ nullable: true })
  public serviceId?: number;

  @Column({ nullable: true })
  public serviceId4k?: number;

  @Column({ nullable: true })
  public externalServiceId?: number;

  @Column({ nullable: true })
  public externalServiceId4k?: number;

  @Column({ nullable: true })
  public externalServiceSlug?: string;

  @Column({ nullable: true })
  public externalServiceSlug4k?: string;

  @Column({ nullable: true })
  public ratingKey?: string;

  @Column({ nullable: true })
  public ratingKey4k?: string;

  @Column({ nullable: true })
  public jellyfinMediaId?: string;

  @Column({ nullable: true })
  public jellyfinMediaId4k?: string;

  public serviceUrl?: string;
  public serviceUrl4k?: string;
  public downloadStatus?: DownloadingItem[] = [];
  public downloadStatus4k?: DownloadingItem[] = [];

  public mediaUrl?: string;
  public mediaUrl4k?: string;

  constructor(init?: Partial<Media>) {
    Object.assign(this, init);
  }

  @AfterLoad()
<<<<<<< HEAD
  public setMediaUrls(): void {
    const settings = getSettings();
    if (settings.main.mediaServerType == MediaServerType.PLEX) {
      if (this.ratingKey) {
        this.mediaUrl = `https://app.plex.tv/desktop#!/server/${settings.plex.machineId}/details?key=%2Flibrary%2Fmetadata%2F${this.ratingKey}`;
      }
      if (this.ratingKey4k) {
        this.mediaUrl4k = `https://app.plex.tv/desktop#!/server/${settings.plex.machineId}/details?key=%2Flibrary%2Fmetadata%2F${this.ratingKey4k}`;
      }
    } else {
      if (this.jellyfinMediaId) {
        this.mediaUrl = `${settings.jellyfin.hostname}/web/#!/details?id=${this.jellyfinMediaId}&context=home&serverId=${settings.jellyfin.serverId}`;
      }
      if (this.jellyfinMediaId4k) {
        this.mediaUrl4k = `${settings.jellyfin.hostname}/web/#!/details?id=${this.jellyfinMediaId4k}&context=home&serverId=${settings.jellyfin.serverId}`;
      }
=======
  public setPlexUrls(): void {
    const { machineId, webAppUrl } = getSettings().plex;

    if (this.ratingKey) {
      this.plexUrl = `${
        webAppUrl ? webAppUrl : 'https://app.plex.tv/desktop'
      }#!/server/${machineId}/details?key=%2Flibrary%2Fmetadata%2F${
        this.ratingKey
      }`;
    }

    if (this.ratingKey4k) {
      this.plexUrl4k = `${
        webAppUrl ? webAppUrl : 'https://app.plex.tv/desktop'
      }#!/server/${machineId}/details?key=%2Flibrary%2Fmetadata%2F${
        this.ratingKey4k
      }`;
>>>>>>> 6c30d62b
    }
  }

  @AfterLoad()
  public setServiceUrl(): void {
    if (this.mediaType === MediaType.MOVIE) {
      if (this.serviceId !== null && this.externalServiceSlug !== null) {
        const settings = getSettings();
        const server = settings.radarr.find(
          (radarr) => radarr.id === this.serviceId
        );

        if (server) {
          this.serviceUrl = server.externalUrl
            ? `${server.externalUrl}/movie/${this.externalServiceSlug}`
            : RadarrAPI.buildUrl(server, `/movie/${this.externalServiceSlug}`);
        }
      }

      if (this.serviceId4k !== null && this.externalServiceSlug4k !== null) {
        const settings = getSettings();
        const server = settings.radarr.find(
          (radarr) => radarr.id === this.serviceId4k
        );

        if (server) {
          this.serviceUrl4k = server.externalUrl
            ? `${server.externalUrl}/movie/${this.externalServiceSlug4k}`
            : RadarrAPI.buildUrl(
                server,
                `/movie/${this.externalServiceSlug4k}`
              );
        }
      }
    }

    if (this.mediaType === MediaType.TV) {
      if (this.serviceId !== null && this.externalServiceSlug !== null) {
        const settings = getSettings();
        const server = settings.sonarr.find(
          (sonarr) => sonarr.id === this.serviceId
        );

        if (server) {
          this.serviceUrl = server.externalUrl
            ? `${server.externalUrl}/series/${this.externalServiceSlug}`
            : SonarrAPI.buildUrl(server, `/series/${this.externalServiceSlug}`);
        }
      }

      if (this.serviceId4k !== null && this.externalServiceSlug4k !== null) {
        const settings = getSettings();
        const server = settings.sonarr.find(
          (sonarr) => sonarr.id === this.serviceId4k
        );

        if (server) {
          this.serviceUrl4k = server.externalUrl
            ? `${server.externalUrl}/series/${this.externalServiceSlug4k}`
            : SonarrAPI.buildUrl(
                server,
                `/series/${this.externalServiceSlug4k}`
              );
        }
      }
    }
  }

  @AfterLoad()
  public getDownloadingItem(): void {
    if (this.mediaType === MediaType.MOVIE) {
      if (
        this.externalServiceId !== undefined &&
        this.serviceId !== undefined
      ) {
        this.downloadStatus = downloadTracker.getMovieProgress(
          this.serviceId,
          this.externalServiceId
        );
      }

      if (
        this.externalServiceId4k !== undefined &&
        this.serviceId4k !== undefined
      ) {
        this.downloadStatus4k = downloadTracker.getMovieProgress(
          this.serviceId4k,
          this.externalServiceId4k
        );
      }
    }

    if (this.mediaType === MediaType.TV) {
      if (
        this.externalServiceId !== undefined &&
        this.serviceId !== undefined
      ) {
        this.downloadStatus = downloadTracker.getSeriesProgress(
          this.serviceId,
          this.externalServiceId
        );
      }

      if (
        this.externalServiceId4k !== undefined &&
        this.serviceId4k !== undefined
      ) {
        this.downloadStatus4k = downloadTracker.getSeriesProgress(
          this.serviceId4k,
          this.externalServiceId4k
        );
      }
    }
  }
}

export default Media;<|MERGE_RESOLUTION|>--- conflicted
+++ resolved
@@ -13,19 +13,12 @@
 import RadarrAPI from '../api/servarr/radarr';
 import SonarrAPI from '../api/servarr/sonarr';
 import { MediaStatus, MediaType } from '../constants/media';
+import { MediaServerType } from '../constants/server';
 import downloadTracker, { DownloadingItem } from '../lib/downloadtracker';
 import { getSettings } from '../lib/settings';
 import logger from '../logger';
 import { MediaRequest } from './MediaRequest';
 import Season from './Season';
-<<<<<<< HEAD
-import { getSettings } from '../lib/settings';
-import RadarrAPI from '../api/radarr';
-import downloadTracker, { DownloadingItem } from '../lib/downloadtracker';
-import SonarrAPI from '../api/sonarr';
-import { MediaServerType } from '../constants/server';
-=======
->>>>>>> 6c30d62b
 
 @Entity()
 class Media {
@@ -160,7 +153,6 @@
   }
 
   @AfterLoad()
-<<<<<<< HEAD
   public setMediaUrls(): void {
     const settings = getSettings();
     if (settings.main.mediaServerType == MediaServerType.PLEX) {
@@ -172,30 +164,11 @@
       }
     } else {
       if (this.jellyfinMediaId) {
-        this.mediaUrl = `${settings.jellyfin.hostname}/web/#!/details?id=${this.jellyfinMediaId}&context=home&serverId=${settings.jellyfin.serverId}`;
+        this.mediaUrl = `${settings.jellyfin.hostname}/web/index.html#!/details?id=${this.jellyfinMediaId}&context=home&serverId=${settings.jellyfin.serverId}`;
       }
       if (this.jellyfinMediaId4k) {
-        this.mediaUrl4k = `${settings.jellyfin.hostname}/web/#!/details?id=${this.jellyfinMediaId4k}&context=home&serverId=${settings.jellyfin.serverId}`;
-      }
-=======
-  public setPlexUrls(): void {
-    const { machineId, webAppUrl } = getSettings().plex;
-
-    if (this.ratingKey) {
-      this.plexUrl = `${
-        webAppUrl ? webAppUrl : 'https://app.plex.tv/desktop'
-      }#!/server/${machineId}/details?key=%2Flibrary%2Fmetadata%2F${
-        this.ratingKey
-      }`;
-    }
-
-    if (this.ratingKey4k) {
-      this.plexUrl4k = `${
-        webAppUrl ? webAppUrl : 'https://app.plex.tv/desktop'
-      }#!/server/${machineId}/details?key=%2Flibrary%2Fmetadata%2F${
-        this.ratingKey4k
-      }`;
->>>>>>> 6c30d62b
+        this.mediaUrl4k = `${settings.jellyfin.hostname}/web/index.html#!/details?id=${this.jellyfinMediaId4k}&context=home&serverId=${settings.jellyfin.serverId}`;
+      }
     }
   }
 
