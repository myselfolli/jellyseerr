--- conflicted
+++ resolved
@@ -76,11 +76,7 @@
   @Column({ type: 'integer', default: UserType.PLEX })
   public userType: UserType;
 
-<<<<<<< HEAD
-  @Column({ nullable: true })
-=======
   @Column({ nullable: true, select: true })
->>>>>>> 76a7ceb7
   public plexId?: number;
 
   @Column({ nullable: true })
