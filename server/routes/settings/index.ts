import PlexAPI from '@server/api/plexapi';
import PlexTvAPI from '@server/api/plextv';
import TautulliAPI from '@server/api/tautulli';
import { getRepository } from '@server/datasource';
import Media from '@server/entity/Media';
import { MediaRequest } from '@server/entity/MediaRequest';
import { User } from '@server/entity/User';
import type { PlexConnection } from '@server/interfaces/api/plexInterfaces';
import type {
  LogMessage,
  LogsResultsResponse,
  SettingsAboutResponse,
} from '@server/interfaces/api/settingsInterfaces';
import { scheduledJobs } from '@server/job/schedule';
import type { AvailableCacheIds } from '@server/lib/cache';
import cacheManager from '@server/lib/cache';
import { Permission } from '@server/lib/permissions';
import { plexFullScanner } from '@server/lib/scanners/plex';
import type { MainSettings } from '@server/lib/settings';
import { getSettings } from '@server/lib/settings';
import logger from '@server/logger';
import { isAuthenticated } from '@server/middleware/auth';
import { appDataPath } from '@server/utils/appDataVolume';
import { getAppVersion } from '@server/utils/appVersion';
import { Router } from 'express';
import rateLimit from 'express-rate-limit';
import fs from 'fs';
import { merge, omit, set, sortBy } from 'lodash';
import { rescheduleJob } from 'node-schedule';
import path from 'path';
import semver from 'semver';
import { URL } from 'url';
<<<<<<< HEAD
import JellyfinAPI from '../../api/jellyfin';
import PlexAPI from '../../api/plexapi';
import PlexTvAPI from '../../api/plextv';
import TautulliAPI from '../../api/tautulli';
import Media from '../../entity/Media';
import { MediaRequest } from '../../entity/MediaRequest';
import { User } from '../../entity/User';
import { PlexConnection } from '../../interfaces/api/plexInterfaces';
import {
  LogMessage,
  LogsResultsResponse,
  SettingsAboutResponse,
} from '../../interfaces/api/settingsInterfaces';
import { jobJellyfinFullSync } from '../../job/jellyfinsync';
import { scheduledJobs } from '../../job/schedule';
import cacheManager, { AvailableCacheIds } from '../../lib/cache';
import { Permission } from '../../lib/permissions';
import { plexFullScanner } from '../../lib/scanners/plex';
import { getSettings, Library, MainSettings } from '../../lib/settings';
import logger from '../../logger';
import { isAuthenticated } from '../../middleware/auth';
import { appDataPath } from '../../utils/appDataVolume';
import { getAppVersion } from '../../utils/appVersion';
=======
>>>>>>> 03d5e566
import notificationRoutes from './notifications';
import radarrRoutes from './radarr';
import sonarrRoutes from './sonarr';

const settingsRoutes = Router();

settingsRoutes.use('/notifications', notificationRoutes);
settingsRoutes.use('/radarr', radarrRoutes);
settingsRoutes.use('/sonarr', sonarrRoutes);

const filteredMainSettings = (
  user: User,
  main: MainSettings
): Partial<MainSettings> => {
  if (!user?.hasPermission(Permission.ADMIN)) {
    return omit(main, 'apiKey');
  }

  return main;
};

settingsRoutes.get('/main', (req, res, next) => {
  const settings = getSettings();

  if (!req.user) {
    return next({ status: 400, message: 'User missing from request.' });
  }

  res.status(200).json(filteredMainSettings(req.user, settings.main));
});

settingsRoutes.post('/main', (req, res) => {
  const settings = getSettings();

  settings.main = merge(settings.main, req.body);
  settings.save();

  return res.status(200).json(settings.main);
});

settingsRoutes.post('/main/regenerate', (req, res, next) => {
  const settings = getSettings();

  const main = settings.regenerateApiKey();

  if (!req.user) {
    return next({ status: 500, message: 'User missing from request.' });
  }

  return res.status(200).json(filteredMainSettings(req.user, main));
});

settingsRoutes.get('/plex', (_req, res) => {
  const settings = getSettings();

  res.status(200).json(settings.plex);
});

settingsRoutes.post('/plex', async (req, res, next) => {
  const userRepository = getRepository(User);
  const settings = getSettings();
  try {
    const admin = await userRepository.findOneOrFail({
      select: { id: true, plexToken: true },
      where: { id: 1 },
    });

    Object.assign(settings.plex, req.body);

    const plexClient = new PlexAPI({ plexToken: admin.plexToken });

    const result = await plexClient.getStatus();

    if (!result?.MediaContainer?.machineIdentifier) {
      throw new Error('Server not found');
    }

    settings.plex.machineId = result.MediaContainer.machineIdentifier;
    settings.plex.name = result.MediaContainer.friendlyName;

    settings.save();
  } catch (e) {
    logger.error('Something went wrong testing Plex connection', {
      label: 'API',
      errorMessage: e.message,
    });
    return next({
      status: 500,
      message: 'Unable to connect to Plex.',
    });
  }

  return res.status(200).json(settings.plex);
});

settingsRoutes.get('/plex/devices/servers', async (req, res, next) => {
  const userRepository = getRepository(User);
  try {
    const admin = await userRepository.findOneOrFail({
      select: { id: true, plexToken: true },
      where: { id: 1 },
    });
    const plexTvClient = admin.plexToken
      ? new PlexTvAPI(admin.plexToken)
      : null;
    const devices = (await plexTvClient?.getDevices())?.filter((device) => {
      return device.provides.includes('server') && device.owned;
    });
    const settings = getSettings();

    if (devices) {
      await Promise.all(
        devices.map(async (device) => {
          const plexDirectConnections: PlexConnection[] = [];

          device.connection.forEach((connection) => {
            const url = new URL(connection.uri);

            if (url.hostname !== connection.address) {
              const plexDirectConnection = { ...connection };
              plexDirectConnection.address = url.hostname;
              plexDirectConnections.push(plexDirectConnection);

              // Connect to IP addresses over HTTP
              connection.protocol = 'http';
            }
          });

          plexDirectConnections.forEach((plexDirectConnection) => {
            device.connection.push(plexDirectConnection);
          });

          await Promise.all(
            device.connection.map(async (connection) => {
              const plexDeviceSettings = {
                ...settings.plex,
                ip: connection.address,
                port: connection.port,
                useSsl: connection.protocol === 'https',
              };
              const plexClient = new PlexAPI({
                plexToken: admin.plexToken,
                plexSettings: plexDeviceSettings,
                timeout: 5000,
              });

              try {
                await plexClient.getStatus();
                connection.status = 200;
                connection.message = 'OK';
              } catch (e) {
                connection.status = 500;
                connection.message = e.message.split(':')[0];
              }
            })
          );
        })
      );
    }
    return res.status(200).json(devices);
  } catch (e) {
    logger.error('Something went wrong retrieving Plex server list', {
      label: 'API',
      errorMessage: e.message,
    });
    return next({
      status: 500,
      message: 'Unable to retrieve Plex server list.',
    });
  }
});

settingsRoutes.get('/plex/library', async (req, res) => {
  const settings = getSettings();

  if (req.query.sync) {
    const userRepository = getRepository(User);
    const admin = await userRepository.findOneOrFail({
      select: { id: true, plexToken: true },
      where: { id: 1 },
    });
    const plexapi = new PlexAPI({ plexToken: admin.plexToken });

    await plexapi.syncLibraries();
  }

  const enabledLibraries = req.query.enable
    ? (req.query.enable as string).split(',')
    : [];
  settings.plex.libraries = settings.plex.libraries.map((library) => ({
    ...library,
    enabled: enabledLibraries.includes(library.id),
  }));
  settings.save();
  return res.status(200).json(settings.plex.libraries);
});

settingsRoutes.get('/plex/sync', (_req, res) => {
  return res.status(200).json(plexFullScanner.status());
});

settingsRoutes.post('/plex/sync', (req, res) => {
  if (req.body.cancel) {
    plexFullScanner.cancel();
  } else if (req.body.start) {
    plexFullScanner.run();
  }
  return res.status(200).json(plexFullScanner.status());
});

settingsRoutes.get('/jellyfin', (_req, res) => {
  const settings = getSettings();

  res.status(200).json(settings.jellyfin);
});

settingsRoutes.post('/jellyfin', (req, res) => {
  const settings = getSettings();

  settings.jellyfin = merge(settings.jellyfin, req.body);
  settings.save();

  return res.status(200).json(settings.jellyfin);
});

settingsRoutes.get('/jellyfin/library', async (req, res) => {
  const settings = getSettings();

  if (req.query.sync) {
    const userRepository = getRepository(User);
    const admin = await userRepository.findOneOrFail({
      select: ['id', 'jellyfinAuthToken', 'jellyfinDeviceId', 'jellyfinUserId'],
      order: { id: 'ASC' },
    });
    const jellyfinClient = new JellyfinAPI(
      settings.jellyfin.hostname ?? '',
      admin.jellyfinAuthToken ?? '',
      admin.jellyfinDeviceId ?? ''
    );

    jellyfinClient.setUserId(admin.jellyfinUserId ?? '');

    const libraries = await jellyfinClient.getLibraries();

    const newLibraries: Library[] = libraries.map((library) => {
      const existing = settings.jellyfin.libraries.find(
        (l) => l.id === library.key && l.name === library.title
      );

      return {
        id: library.key,
        name: library.title,
        enabled: existing?.enabled ?? false,
        type: library.type,
      };
    });

    settings.jellyfin.libraries = newLibraries;
  }

  const enabledLibraries = req.query.enable
    ? (req.query.enable as string).split(',')
    : [];
  settings.jellyfin.libraries = settings.jellyfin.libraries.map((library) => ({
    ...library,
    enabled: enabledLibraries.includes(library.id),
  }));
  settings.save();
  return res.status(200).json(settings.jellyfin.libraries);
});

settingsRoutes.get('/jellyfin/users', async (req, res) => {
  const settings = getSettings();
  const { hostname, externalHostname } = getSettings().jellyfin;
  const jellyfinHost =
    externalHostname && externalHostname.length > 0
      ? externalHostname
      : hostname;

  const userRepository = getRepository(User);
  const admin = await userRepository.findOneOrFail({
    select: ['id', 'jellyfinAuthToken', 'jellyfinDeviceId', 'jellyfinUserId'],
    order: { id: 'ASC' },
  });
  const jellyfinClient = new JellyfinAPI(
    settings.jellyfin.hostname ?? '',
    admin.jellyfinAuthToken ?? '',
    admin.jellyfinDeviceId ?? ''
  );

  jellyfinClient.setUserId(admin.jellyfinUserId ?? '');
  const resp = await jellyfinClient.getUsers();
  const users = resp.users.map((user) => ({
    username: user.Name,
    id: user.Id,
    thumb: user.PrimaryImageTag
      ? `${jellyfinHost}/Users/${user.Id}/Images/Primary/?tag=${user.PrimaryImageTag}&quality=90`
      : '/os_logo_square.png',
    email: user.Name,
  }));

  return res.status(200).json(users);
});

settingsRoutes.get('/jellyfin/sync', (_req, res) => {
  return res.status(200).json(jobJellyfinFullSync.status());
});

settingsRoutes.post('/jellyfin/sync', (req, res) => {
  if (req.body.cancel) {
    jobJellyfinFullSync.cancel();
  } else if (req.body.start) {
    jobJellyfinFullSync.run();
  }
  return res.status(200).json(jobJellyfinFullSync.status());
});
settingsRoutes.get('/tautulli', (_req, res) => {
  const settings = getSettings();

  res.status(200).json(settings.tautulli);
});

settingsRoutes.post('/tautulli', async (req, res, next) => {
  const settings = getSettings();

  Object.assign(settings.tautulli, req.body);

  try {
    const tautulliClient = new TautulliAPI(settings.tautulli);

    const result = await tautulliClient.getInfo();

    if (!semver.gte(semver.coerce(result?.tautulli_version) ?? '', '2.9.0')) {
      throw new Error('Tautulli version not supported');
    }

    settings.save();
  } catch (e) {
    logger.error('Something went wrong testing Tautulli connection', {
      label: 'API',
      errorMessage: e.message,
    });
    return next({
      status: 500,
      message: 'Unable to connect to Tautulli.',
    });
  }

  return res.status(200).json(settings.tautulli);
});

settingsRoutes.get(
  '/plex/users',
  isAuthenticated(Permission.MANAGE_USERS),
  async (req, res, next) => {
    const userRepository = getRepository(User);
    const qb = userRepository.createQueryBuilder('user');

    try {
      const admin = await userRepository.findOneOrFail({
        select: { id: true, plexToken: true },
        where: { id: 1 },
      });
      const plexApi = new PlexTvAPI(admin.plexToken ?? '');
      const plexUsers = (await plexApi.getUsers()).MediaContainer.User.map(
        (user) => user.$
      ).filter((user) => user.email);

      const unimportedPlexUsers: {
        id: string;
        title: string;
        username: string;
        email: string;
        thumb: string;
      }[] = [];

      const existingUsers = await qb
        .where('user.plexId IN (:...plexIds)', {
          plexIds: plexUsers.map((plexUser) => plexUser.id),
        })
        .orWhere('user.email IN (:...plexEmails)', {
          plexEmails: plexUsers.map((plexUser) => plexUser.email.toLowerCase()),
        })
        .getMany();

      await Promise.all(
        plexUsers.map(async (plexUser) => {
          if (
            !existingUsers.find(
              (user) =>
                user.plexId === parseInt(plexUser.id) ||
                user.email === plexUser.email.toLowerCase()
            ) &&
            (await plexApi.checkUserAccess(parseInt(plexUser.id)))
          ) {
            unimportedPlexUsers.push(plexUser);
          }
        })
      );

      return res.status(200).json(sortBy(unimportedPlexUsers, 'username'));
    } catch (e) {
      logger.error('Something went wrong getting unimported Plex users', {
        label: 'API',
        errorMessage: e.message,
      });
      next({
        status: 500,
        message: 'Unable to retrieve unimported Plex users.',
      });
    }
  }
);

settingsRoutes.get(
  '/logs',
  rateLimit({ windowMs: 60 * 1000, max: 50 }),
  (req, res, next) => {
    const pageSize = req.query.take ? Number(req.query.take) : 25;
    const skip = req.query.skip ? Number(req.query.skip) : 0;

    let filter: string[] = [];
    switch (req.query.filter) {
      case 'debug':
        filter.push('debug');
      // falls through
      case 'info':
        filter.push('info');
      // falls through
      case 'warn':
        filter.push('warn');
      // falls through
      case 'error':
        filter.push('error');
        break;
      default:
        filter = ['debug', 'info', 'warn', 'error'];
    }

    const logFile = process.env.CONFIG_DIRECTORY
      ? `${process.env.CONFIG_DIRECTORY}/logs/.machinelogs.json`
      : path.join(__dirname, '../../../config/logs/.machinelogs.json');
    const logs: LogMessage[] = [];
    const logMessageProperties = [
      'timestamp',
      'level',
      'label',
      'message',
      'data',
    ];

    try {
      fs.readFileSync(logFile, 'utf-8')
        .split('\n')
        .forEach((line) => {
          if (!line.length) return;

          const logMessage = JSON.parse(line);

          if (!filter.includes(logMessage.level)) {
            return;
          }

          if (
            !Object.keys(logMessage).every((key) =>
              logMessageProperties.includes(key)
            )
          ) {
            Object.keys(logMessage)
              .filter((prop) => !logMessageProperties.includes(prop))
              .forEach((prop) => {
                set(logMessage, `data.${prop}`, logMessage[prop]);
              });
          }

          logs.push(logMessage);
        });

      const displayedLogs = logs.reverse().slice(skip, skip + pageSize);

      return res.status(200).json({
        pageInfo: {
          pages: Math.ceil(logs.length / pageSize),
          pageSize,
          results: logs.length,
          page: Math.ceil(skip / pageSize) + 1,
        },
        results: displayedLogs,
      } as LogsResultsResponse);
    } catch (error) {
      logger.error('Something went wrong while retrieving logs', {
        label: 'Logs',
        errorMessage: error.message,
      });
      return next({
        status: 500,
        message: 'Unable to retrieve logs.',
      });
    }
  }
);

settingsRoutes.get('/jobs', (_req, res) => {
  return res.status(200).json(
    scheduledJobs.map((job) => ({
      id: job.id,
      name: job.name,
      type: job.type,
      interval: job.interval,
      nextExecutionTime: job.job.nextInvocation(),
      running: job.running ? job.running() : false,
    }))
  );
});

settingsRoutes.post<{ jobId: string }>('/jobs/:jobId/run', (req, res, next) => {
  const scheduledJob = scheduledJobs.find((job) => job.id === req.params.jobId);

  if (!scheduledJob) {
    return next({ status: 404, message: 'Job not found.' });
  }

  scheduledJob.job.invoke();

  return res.status(200).json({
    id: scheduledJob.id,
    name: scheduledJob.name,
    type: scheduledJob.type,
    interval: scheduledJob.interval,
    nextExecutionTime: scheduledJob.job.nextInvocation(),
    running: scheduledJob.running ? scheduledJob.running() : false,
  });
});

settingsRoutes.post<{ jobId: string }>(
  '/jobs/:jobId/cancel',
  (req, res, next) => {
    const scheduledJob = scheduledJobs.find(
      (job) => job.id === req.params.jobId
    );

    if (!scheduledJob) {
      return next({ status: 404, message: 'Job not found.' });
    }

    if (scheduledJob.cancelFn) {
      scheduledJob.cancelFn();
    }

    return res.status(200).json({
      id: scheduledJob.id,
      name: scheduledJob.name,
      type: scheduledJob.type,
      interval: scheduledJob.interval,
      nextExecutionTime: scheduledJob.job.nextInvocation(),
      running: scheduledJob.running ? scheduledJob.running() : false,
    });
  }
);

settingsRoutes.post<{ jobId: string }>(
  '/jobs/:jobId/schedule',
  (req, res, next) => {
    const scheduledJob = scheduledJobs.find(
      (job) => job.id === req.params.jobId
    );

    if (!scheduledJob) {
      return next({ status: 404, message: 'Job not found.' });
    }

    const result = rescheduleJob(scheduledJob.job, req.body.schedule);
    const settings = getSettings();

    if (result) {
      settings.jobs[scheduledJob.id].schedule = req.body.schedule;
      settings.save();

      return res.status(200).json({
        id: scheduledJob.id,
        name: scheduledJob.name,
        type: scheduledJob.type,
        interval: scheduledJob.interval,
        nextExecutionTime: scheduledJob.job.nextInvocation(),
        running: scheduledJob.running ? scheduledJob.running() : false,
      });
    } else {
      return next({ status: 400, message: 'Invalid job schedule.' });
    }
  }
);

settingsRoutes.get('/cache', (req, res) => {
  const caches = cacheManager.getAllCaches();

  return res.status(200).json(
    Object.values(caches).map((cache) => ({
      id: cache.id,
      name: cache.name,
      stats: cache.getStats(),
    }))
  );
});

settingsRoutes.post<{ cacheId: AvailableCacheIds }>(
  '/cache/:cacheId/flush',
  (req, res, next) => {
    const cache = cacheManager.getCache(req.params.cacheId);

    if (cache) {
      cache.flush();
      return res.status(204).send();
    }

    next({ status: 404, message: 'Cache not found.' });
  }
);

settingsRoutes.post(
  '/initialize',
  isAuthenticated(Permission.ADMIN),
  (_req, res) => {
    const settings = getSettings();

    settings.public.initialized = true;
    settings.save();

    return res.status(200).json(settings.public);
  }
);

settingsRoutes.get('/about', async (req, res) => {
  const mediaRepository = getRepository(Media);
  const mediaRequestRepository = getRepository(MediaRequest);

  const totalMediaItems = await mediaRepository.count();
  const totalRequests = await mediaRequestRepository.count();

  return res.status(200).json({
    version: getAppVersion(),
    totalMediaItems,
    totalRequests,
    tz: process.env.TZ,
    appDataPath: appDataPath(),
  } as SettingsAboutResponse);
});

export default settingsRoutes;<|MERGE_RESOLUTION|>--- conflicted
+++ resolved
@@ -1,3 +1,4 @@
+import JellyfinAPI from '@server/api/jellyfin';
 import PlexAPI from '@server/api/plexapi';
 import PlexTvAPI from '@server/api/plextv';
 import TautulliAPI from '@server/api/tautulli';
@@ -11,12 +12,13 @@
   LogsResultsResponse,
   SettingsAboutResponse,
 } from '@server/interfaces/api/settingsInterfaces';
+import { jobJellyfinFullSync } from '@server/job/jellyfinsync';
 import { scheduledJobs } from '@server/job/schedule';
 import type { AvailableCacheIds } from '@server/lib/cache';
 import cacheManager from '@server/lib/cache';
 import { Permission } from '@server/lib/permissions';
 import { plexFullScanner } from '@server/lib/scanners/plex';
-import type { MainSettings } from '@server/lib/settings';
+import type { Library, MainSettings } from '@server/lib/settings';
 import { getSettings } from '@server/lib/settings';
 import logger from '@server/logger';
 import { isAuthenticated } from '@server/middleware/auth';
@@ -30,32 +32,6 @@
 import path from 'path';
 import semver from 'semver';
 import { URL } from 'url';
-<<<<<<< HEAD
-import JellyfinAPI from '../../api/jellyfin';
-import PlexAPI from '../../api/plexapi';
-import PlexTvAPI from '../../api/plextv';
-import TautulliAPI from '../../api/tautulli';
-import Media from '../../entity/Media';
-import { MediaRequest } from '../../entity/MediaRequest';
-import { User } from '../../entity/User';
-import { PlexConnection } from '../../interfaces/api/plexInterfaces';
-import {
-  LogMessage,
-  LogsResultsResponse,
-  SettingsAboutResponse,
-} from '../../interfaces/api/settingsInterfaces';
-import { jobJellyfinFullSync } from '../../job/jellyfinsync';
-import { scheduledJobs } from '../../job/schedule';
-import cacheManager, { AvailableCacheIds } from '../../lib/cache';
-import { Permission } from '../../lib/permissions';
-import { plexFullScanner } from '../../lib/scanners/plex';
-import { getSettings, Library, MainSettings } from '../../lib/settings';
-import logger from '../../logger';
-import { isAuthenticated } from '../../middleware/auth';
-import { appDataPath } from '../../utils/appDataVolume';
-import { getAppVersion } from '../../utils/appVersion';
-=======
->>>>>>> 03d5e566
 import notificationRoutes from './notifications';
 import radarrRoutes from './radarr';
 import sonarrRoutes from './sonarr';
@@ -288,6 +264,7 @@
     const userRepository = getRepository(User);
     const admin = await userRepository.findOneOrFail({
       select: ['id', 'jellyfinAuthToken', 'jellyfinDeviceId', 'jellyfinUserId'],
+      where: { id: 1 },
       order: { id: 'ASC' },
     });
     const jellyfinClient = new JellyfinAPI(
@@ -338,6 +315,7 @@
   const userRepository = getRepository(User);
   const admin = await userRepository.findOneOrFail({
     select: ['id', 'jellyfinAuthToken', 'jellyfinDeviceId', 'jellyfinUserId'],
+    where: { id: 1 },
     order: { id: 'ASC' },
   });
   const jellyfinClient = new JellyfinAPI(
