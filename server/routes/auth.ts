import JellyfinAPI from '@server/api/jellyfin';
import PlexTvAPI from '@server/api/plextv';
import { ApiErrorCode } from '@server/constants/error';
import { MediaServerType } from '@server/constants/server';
import { UserType } from '@server/constants/user';
import { getRepository } from '@server/datasource';
import { User } from '@server/entity/User';
import { startJobs } from '@server/job/schedule';
import { Permission } from '@server/lib/permissions';
import { getSettings } from '@server/lib/settings';
import logger from '@server/logger';
import { isAuthenticated } from '@server/middleware/auth';
import { ApiError } from '@server/types/error';
import { getHostname } from '@server/utils/getHostname';
import * as EmailValidator from 'email-validator';
import { Router } from 'express';
import gravatarUrl from 'gravatar-url';
import net from 'net';

const authRoutes = Router();

authRoutes.get('/me', isAuthenticated(), async (req, res) => {
  const userRepository = getRepository(User);
  if (!req.user) {
    return res.status(500).json({
      status: 500,
      error: 'Please sign in.',
    });
  }
  const user = await userRepository.findOneOrFail({
    where: { id: req.user.id },
  });

  // check if email is required in settings and if user has an valid email
  const settings = await getSettings();
  if (
    settings.notifications.agents.email.options.userEmailRequired &&
    !EmailValidator.validate(user.email)
  ) {
    user.warnings.push('userEmailRequired');
    logger.warn(`User ${user.username} has no valid email address`);
  }

  return res.status(200).json(user);
});

authRoutes.post('/plex', async (req, res, next) => {
  const settings = getSettings();
  const userRepository = getRepository(User);
  const body = req.body as { authToken?: string };

  if (!body.authToken) {
    return next({
      status: 500,
      message: 'Authentication token required.',
    });
  }

  if (
    settings.main.mediaServerType != MediaServerType.PLEX &&
    settings.main.mediaServerType != MediaServerType.NOT_CONFIGURED
  ) {
    return res.status(500).json({ error: 'Plex login is disabled' });
  }
  try {
    // First we need to use this auth token to get the user's email from plex.tv
    const plextv = new PlexTvAPI(body.authToken);
    const account = await plextv.getUser();

    // Next let's see if the user already exists
    let user = await userRepository
      .createQueryBuilder('user')
      .where('user.plexId = :id', { id: account.id })
      .orWhere('user.email = :email', {
        email: account.email.toLowerCase(),
      })
      .getOne();

    if (!user && !(await userRepository.count())) {
      user = new User({
        email: account.email,
        plexUsername: account.username,
        plexId: account.id,
        plexToken: account.authToken,
        permissions: Permission.ADMIN,
        avatar: account.thumb,
        userType: UserType.PLEX,
      });

      settings.main.mediaServerType = MediaServerType.PLEX;
      settings.save();
      startJobs();

      await userRepository.save(user);
    } else {
      const mainUser = await userRepository.findOneOrFail({
        select: { id: true, plexToken: true, plexId: true, email: true },
        where: { id: 1 },
      });
      const mainPlexTv = new PlexTvAPI(mainUser.plexToken ?? '');

      if (!account.id) {
        logger.error('Plex ID was missing from Plex.tv response', {
          label: 'API',
          ip: req.ip,
          email: account.email,
          plexUsername: account.username,
        });

        return next({
          status: 500,
          message: 'Something went wrong. Try again.',
        });
      }

      if (
        account.id === mainUser.plexId ||
        (account.email === mainUser.email && !mainUser.plexId) ||
        (await mainPlexTv.checkUserAccess(account.id))
      ) {
        if (user) {
          if (!user.plexId) {
            logger.info(
              'Found matching Plex user; updating user with Plex data',
              {
                label: 'API',
                ip: req.ip,
                email: user.email,
                userId: user.id,
                plexId: account.id,
                plexUsername: account.username,
              }
            );
          }

          user.plexToken = body.authToken;
          user.plexId = account.id;
          user.avatar = account.thumb;
          user.email = account.email;
          user.plexUsername = account.username;
          user.userType = UserType.PLEX;

          await userRepository.save(user);
        } else if (!settings.main.newPlexLogin) {
          logger.warn(
            'Failed sign-in attempt by unimported Plex user with access to the media server',
            {
              label: 'API',
              ip: req.ip,
              email: account.email,
              plexId: account.id,
              plexUsername: account.username,
            }
          );
          return next({
            status: 403,
            message: 'Access denied.',
          });
        } else {
          logger.info(
            'Sign-in attempt from Plex user with access to the media server; creating new Overseerr user',
            {
              label: 'API',
              ip: req.ip,
              email: account.email,
              plexId: account.id,
              plexUsername: account.username,
            }
          );
          user = new User({
            email: account.email,
            plexUsername: account.username,
            plexId: account.id,
            plexToken: account.authToken,
            permissions: settings.main.defaultPermissions,
            avatar: account.thumb,
            userType: UserType.PLEX,
          });

          await userRepository.save(user);
        }
      } else {
        logger.warn(
          'Failed sign-in attempt by Plex user without access to the media server',
          {
            label: 'API',
            ip: req.ip,
            email: account.email,
            plexId: account.id,
            plexUsername: account.username,
          }
        );
        return next({
          status: 403,
          message: 'Access denied.',
        });
      }
    }

    // Set logged in session
    if (req.session) {
      req.session.userId = user.id;
    }

    return res.status(200).json(user?.filter() ?? {});
  } catch (e) {
    logger.error('Something went wrong authenticating with Plex account', {
      label: 'API',
      errorMessage: e.message,
      ip: req.ip,
    });
    return next({
      status: 500,
      message: 'Unable to authenticate.',
    });
  }
});

authRoutes.post('/jellyfin', async (req, res, next) => {
  const settings = getSettings();
  const userRepository = getRepository(User);
  const body = req.body as {
    username?: string;
    password?: string;
    hostname?: string;
    port?: number;
    urlBase?: string;
    useSsl?: boolean;
    email?: string;
  };

  //Make sure jellyfin login is enabled, but only if jellyfin is not already configured
  if (
    settings.main.mediaServerType !== MediaServerType.JELLYFIN &&
    settings.main.mediaServerType != MediaServerType.NOT_CONFIGURED
  ) {
    return res.status(500).json({ error: 'Jellyfin login is disabled' });
  } else if (!body.username) {
    return res.status(500).json({ error: 'You must provide an username' });
  } else if (settings.jellyfin.ip !== '' && body.hostname) {
    return res
      .status(500)
      .json({ error: 'Jellyfin hostname already configured' });
  } else if (settings.jellyfin.ip === '' && !body.hostname) {
    return res.status(500).json({ error: 'No hostname provided.' });
  }

  try {
    const hostname =
      settings.jellyfin.ip !== ''
        ? getHostname()
        : getHostname({
            useSsl: body.useSsl,
            ip: body.hostname,
            port: body.port,
            urlBase: body.urlBase,
          });

    const { externalHostname } = getSettings().jellyfin;

    // Try to find deviceId that corresponds to jellyfin user, else generate a new one
    let user = await userRepository.findOne({
      where: { jellyfinUsername: body.username },
    });

    let deviceId = '';
    if (user) {
      deviceId = user.jellyfinDeviceId ?? '';
    } else {
      deviceId = Buffer.from(`BOT_overseerr_${body.username ?? ''}`).toString(
        'base64'
      );
    }

    // First we need to attempt to log the user in to jellyfin
    const jellyfinserver = new JellyfinAPI(hostname, undefined, deviceId);
    const jellyfinHost =
      externalHostname && externalHostname.length > 0
        ? externalHostname
        : hostname;

<<<<<<< HEAD
    const ip = req.ip ? req.ip.split(':').reverse()[0] : undefined;
=======
    jellyfinHost = jellyfinHost.endsWith('/')
      ? jellyfinHost.slice(0, -1)
      : jellyfinHost;

    const ip = req.ip;
    let clientIp;

    if (ip) {
      if (net.isIPv4(ip)) {
        clientIp = ip;
      } else if (net.isIPv6(ip)) {
        clientIp = ip.startsWith('::ffff:') ? ip.substring(7) : ip;
      }
    }

>>>>>>> a9741fa3
    const account = await jellyfinserver.login(
      body.username,
      body.password,
      clientIp
    );

    // Next let's see if the user already exists
    user = await userRepository.findOne({
      where: { jellyfinUserId: account.User.Id },
    });

    if (!user && !(await userRepository.count())) {
      // Check if user is admin on jellyfin
      if (account.User.Policy.IsAdministrator === false) {
        throw new ApiError(403, ApiErrorCode.NotAdmin);
      }

      logger.info(
        'Sign-in attempt from Jellyfin user with access to the media server; creating initial admin user for Overseerr',
        {
          label: 'API',
          ip: req.ip,
          jellyfinUsername: account.User.Name,
        }
      );

      // User doesn't exist, and there are no users in the database, we'll create the user
      // with admin permission
      settings.main.mediaServerType = MediaServerType.JELLYFIN;
      user = new User({
        email: body.email,
        jellyfinUsername: account.User.Name,
        jellyfinUserId: account.User.Id,
        jellyfinDeviceId: deviceId,
        jellyfinAuthToken: account.AccessToken,
        permissions: Permission.ADMIN,
        avatar: account.User.PrimaryImageTag
          ? `${jellyfinHost}/Users/${account.User.Id}/Images/Primary/?tag=${account.User.PrimaryImageTag}&quality=90`
          : gravatarUrl(body.email ?? '', { default: 'mm', size: 200 }),
        userType: UserType.JELLYFIN,
      });

      const serverName = await jellyfinserver.getServerName();

      settings.jellyfin.name = serverName;
      settings.jellyfin.serverId = account.User.ServerId;
      settings.jellyfin.ip = body.hostname ?? '';
      settings.jellyfin.port = body.port ?? 8096;
      settings.jellyfin.urlBase = body.urlBase ?? '';
      settings.jellyfin.useSsl = body.useSsl ?? false;
      settings.save();
      startJobs();

      await userRepository.save(user);
    }
    // User already exists, let's update their information
    else if (account.User.Id === user?.jellyfinUserId) {
      logger.info(
        `Found matching ${
          settings.main.mediaServerType === MediaServerType.JELLYFIN
            ? 'Jellyfin'
            : 'Emby'
        } user; updating user with ${
          settings.main.mediaServerType === MediaServerType.JELLYFIN
            ? 'Jellyfin'
            : 'Emby'
        }`,
        {
          label: 'API',
          ip: req.ip,
          jellyfinUsername: account.User.Name,
        }
      );
      // Let's check if their authtoken is up to date
      if (user.jellyfinAuthToken !== account.AccessToken) {
        user.jellyfinAuthToken = account.AccessToken;
      }
      // Update the users avatar with their jellyfin profile pic (incase it changed)
      if (account.User.PrimaryImageTag) {
        user.avatar = `${jellyfinHost}/Users/${account.User.Id}/Images/Primary/?tag=${account.User.PrimaryImageTag}&quality=90`;
      } else {
        user.avatar = gravatarUrl(user.email, {
          default: 'mm',
          size: 200,
        });
      }
      user.jellyfinUsername = account.User.Name;

      if (user.username === account.User.Name) {
        user.username = '';
      }

      // TODO: If JELLYFIN_TYPE is set to 'emby' then set mediaServerType to EMBY
      // if (process.env.JELLYFIN_TYPE === 'emby') {
      //   settings.main.mediaServerType = MediaServerType.EMBY;
      //   settings.save();
      // }

      await userRepository.save(user);
    } else if (!settings.main.newPlexLogin) {
      logger.warn(
        'Failed sign-in attempt by unimported Jellyfin user with access to the media server',
        {
          label: 'API',
          ip: req.ip,
          jellyfinUserId: account.User.Id,
          jellyfinUsername: account.User.Name,
        }
      );
      return next({
        status: 403,
        message: 'Access denied.',
      });
    } else if (!user) {
      logger.info(
        'Sign-in attempt from Jellyfin user with access to the media server; creating new Overseerr user',
        {
          label: 'API',
          ip: req.ip,
          jellyfinUsername: account.User.Name,
        }
      );

      if (!body.email) {
        throw new Error('add_email');
      }

      user = new User({
        email: body.email,
        jellyfinUsername: account.User.Name,
        jellyfinUserId: account.User.Id,
        jellyfinDeviceId: deviceId,
        jellyfinAuthToken: account.AccessToken,
        permissions: settings.main.defaultPermissions,
        avatar: account.User.PrimaryImageTag
          ? `${jellyfinHost}/Users/${account.User.Id}/Images/Primary/?tag=${account.User.PrimaryImageTag}&quality=90`
          : gravatarUrl(body.email, { default: 'mm', size: 200 }),
        userType: UserType.JELLYFIN,
      });
      //initialize Jellyfin/Emby users with local login
      const passedExplicitPassword = body.password && body.password.length > 0;
      if (passedExplicitPassword) {
        await user.setPassword(body.password ?? '');
      }
      await userRepository.save(user);
    }

    // Set logged in session
    if (req.session) {
      req.session.userId = user?.id;
    }

    return res.status(200).json(user?.filter() ?? {});
  } catch (e) {
    switch (e.errorCode) {
      case ApiErrorCode.InvalidUrl:
        logger.error(
          `The provided ${
            process.env.JELLYFIN_TYPE == 'emby' ? 'Emby' : 'Jellyfin'
          } is invalid or the server is not reachable.`,
          {
            label: 'Auth',
            error: e.errorCode,
            status: e.statusCode,
            hostname: getHostname({
              useSsl: body.useSsl,
              ip: body.hostname,
              port: body.port,
              urlBase: body.urlBase,
            }),
          }
        );
        return next({
          status: e.statusCode,
          message: e.errorCode,
        });

      case ApiErrorCode.InvalidCredentials:
        logger.warn(
          'Failed login attempt from user with incorrect Jellyfin credentials',
          {
            label: 'Auth',
            account: {
              ip: req.ip,
              email: body.username,
              password: '__REDACTED__',
            },
          }
        );
        return next({
          status: e.statusCode,
          message: e.errorCode,
        });

      case ApiErrorCode.NotAdmin:
        logger.warn(
          'Failed login attempt from user without admin permissions',
          {
            label: 'Auth',
            account: {
              ip: req.ip,
              email: body.username,
            },
          }
        );
        return next({
          status: e.statusCode,
          message: e.errorCode,
        });

      default:
        logger.error(e.message, { label: 'Auth' });
        return next({
          status: 500,
          message: 'Something went wrong.',
        });
    }
  }
});

authRoutes.post('/local', async (req, res, next) => {
  const settings = getSettings();
  const userRepository = getRepository(User);
  const body = req.body as { email?: string; password?: string };

  if (!settings.main.localLogin) {
    return res.status(500).json({ error: 'Password sign-in is disabled.' });
  } else if (!body.email || !body.password) {
    return res.status(500).json({
      error: 'You must provide both an email address and a password.',
    });
  }
  try {
    const user = await userRepository
      .createQueryBuilder('user')
      .select(['user.id', 'user.email', 'user.password', 'user.plexId'])
      .where('user.email = :email', { email: body.email.toLowerCase() })
      .getOne();

    if (!user || !(await user.passwordMatch(body.password))) {
      logger.warn('Failed sign-in attempt using invalid Overseerr password', {
        label: 'API',
        ip: req.ip,
        email: body.email,
        userId: user?.id,
      });
      return next({
        status: 403,
        message: 'Access denied.',
      });
    }

    const mainUser = await userRepository.findOneOrFail({
      select: { id: true, plexToken: true, plexId: true },
      where: { id: 1 },
    });
    const mainPlexTv = new PlexTvAPI(mainUser.plexToken ?? '');

    if (!user.plexId) {
      try {
        const plexUsersResponse = await mainPlexTv.getUsers();
        const account = plexUsersResponse.MediaContainer.User.find(
          (account) =>
            account.$.email &&
            account.$.email.toLowerCase() === user.email.toLowerCase()
        )?.$;

        if (
          account &&
          (await mainPlexTv.checkUserAccess(parseInt(account.id)))
        ) {
          logger.info(
            'Found matching Plex user; updating user with Plex data',
            {
              label: 'API',
              ip: req.ip,
              email: body.email,
              userId: user.id,
              plexId: account.id,
              plexUsername: account.username,
            }
          );

          user.plexId = parseInt(account.id);
          user.avatar = account.thumb;
          user.email = account.email;
          user.plexUsername = account.username;
          user.userType = UserType.PLEX;

          await userRepository.save(user);
        }
      } catch (e) {
        logger.error('Something went wrong fetching Plex users', {
          label: 'API',
          errorMessage: e.message,
        });
      }
    }

    if (
      user.plexId &&
      user.plexId !== mainUser.plexId &&
      !(await mainPlexTv.checkUserAccess(user.plexId))
    ) {
      logger.warn(
        'Failed sign-in attempt from Plex user without access to the media server',
        {
          label: 'API',
          account: {
            ip: req.ip,
            email: body.email,
            userId: user.id,
            plexId: user.plexId,
          },
        }
      );
      return next({
        status: 403,
        message: 'Access denied.',
      });
    }

    // Set logged in session
    if (user && req.session) {
      req.session.userId = user.id;
    }

    return res.status(200).json(user?.filter() ?? {});
  } catch (e) {
    logger.error(
      'Something went wrong authenticating with Overseerr password',
      {
        label: 'API',
        errorMessage: e.message,
        ip: req.ip,
        email: body.email,
      }
    );
    return next({
      status: 500,
      message: 'Unable to authenticate.',
    });
  }
});

authRoutes.post('/logout', (req, res, next) => {
  req.session?.destroy((err) => {
    if (err) {
      return next({
        status: 500,
        message: 'Something went wrong.',
      });
    }

    return res.status(200).json({ status: 'ok' });
  });
});

authRoutes.post('/reset-password', async (req, res, next) => {
  const userRepository = getRepository(User);
  const body = req.body as { email?: string };

  if (!body.email) {
    return next({
      status: 500,
      message: 'Email address required.',
    });
  }

  const user = await userRepository
    .createQueryBuilder('user')
    .where('user.email = :email', { email: body.email.toLowerCase() })
    .getOne();

  if (user) {
    await user.resetPassword();
    userRepository.save(user);
    logger.info('Successfully sent password reset link', {
      label: 'API',
      ip: req.ip,
      email: body.email,
    });
  } else {
    logger.error('Something went wrong sending password reset link', {
      label: 'API',
      ip: req.ip,
      email: body.email,
    });
  }

  return res.status(200).json({ status: 'ok' });
});

authRoutes.post('/reset-password/:guid', async (req, res, next) => {
  const userRepository = getRepository(User);

  if (!req.body.password || req.body.password?.length < 8) {
    logger.warn('Failed password reset attempt using invalid new password', {
      label: 'API',
      ip: req.ip,
      guid: req.params.guid,
    });
    return next({
      status: 500,
      message: 'Password must be at least 8 characters long.',
    });
  }

  const user = await userRepository.findOne({
    where: { resetPasswordGuid: req.params.guid },
  });

  if (!user) {
    logger.warn('Failed password reset attempt using invalid recovery link', {
      label: 'API',
      ip: req.ip,
      guid: req.params.guid,
    });
    return next({
      status: 500,
      message: 'Invalid password reset link.',
    });
  }

  if (
    !user.recoveryLinkExpirationDate ||
    user.recoveryLinkExpirationDate <= new Date()
  ) {
    logger.warn('Failed password reset attempt using expired recovery link', {
      label: 'API',
      ip: req.ip,
      guid: req.params.guid,
      email: user.email,
    });
    return next({
      status: 500,
      message: 'Invalid password reset link.',
    });
  }
  user.recoveryLinkExpirationDate = null;
  userRepository.save(user);
  logger.info('Successfully reset password', {
    label: 'API',
    ip: req.ip,
    guid: req.params.guid,
    email: user.email,
  });

  return res.status(200).json({ status: 'ok' });
});

export default authRoutes;<|MERGE_RESOLUTION|>--- conflicted
+++ resolved
@@ -279,13 +279,6 @@
         ? externalHostname
         : hostname;
 
-<<<<<<< HEAD
-    const ip = req.ip ? req.ip.split(':').reverse()[0] : undefined;
-=======
-    jellyfinHost = jellyfinHost.endsWith('/')
-      ? jellyfinHost.slice(0, -1)
-      : jellyfinHost;
-
     const ip = req.ip;
     let clientIp;
 
@@ -297,7 +290,6 @@
       }
     }
 
->>>>>>> a9741fa3
     const account = await jellyfinserver.login(
       body.username,
       body.password,
