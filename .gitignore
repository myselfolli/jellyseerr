# dependencies
/node_modules
/.pnp
.pnp.js

# testing
/coverage

# next.js
/.next/
/out/

# production
/build

# misc
.DS_Store
*.pem

# debug
npm-debug.log*
yarn-debug.log*
yarn-error.log*

# local env files
.env.local
.env.development.local
.env.test.local
.env.production.local

# vercel
.vercel

# database
config/db/*.sqlite3*
config/settings.json

# logs
config/logs/*.log*
config/logs/*.json
config/logs/*.log.gz
config/logs/*.json.gz
config/logs/*-audit.json

# anidb mapping file
config/anime-list.xml

# dist files
dist

# sqlite journal
config/db/db.sqlite3-journal

# VS Code
.vscode/launch.json

<<<<<<< HEAD
# Webstorm
.idea
=======
# Cypress
cypress.env.json
cypress/videos
cypress/screenshots

# ESLint
.eslintcache

# TS Build Info
tsconfig.tsbuildinfo
>>>>>>> 03d5e566
<|MERGE_RESOLUTION|>--- conflicted
+++ resolved
@@ -54,10 +54,6 @@
 # VS Code
 .vscode/launch.json
 
-<<<<<<< HEAD
-# Webstorm
-.idea
-=======
 # Cypress
 cypress.env.json
 cypress/videos
@@ -68,4 +64,6 @@
 
 # TS Build Info
 tsconfig.tsbuildinfo
->>>>>>> 03d5e566
+
+# Webstorm
+.idea