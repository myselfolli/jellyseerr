import {
  CheckIcon,
  PencilIcon,
  RefreshIcon,
  TrashIcon,
  XIcon,
} from '@heroicons/react/solid';
import axios from 'axios';
import Link from 'next/link';
import React, { useEffect, useState } from 'react';
import { useInView } from 'react-intersection-observer';
import { defineMessages, useIntl } from 'react-intl';
import { useToasts } from 'react-toast-notifications';
import useSWR, { mutate } from 'swr';
import {
  MediaRequestStatus,
  MediaStatus,
} from '../../../server/constants/media';
import type { MediaRequest } from '../../../server/entity/MediaRequest';
import type { MovieDetails } from '../../../server/models/Movie';
import type { TvDetails } from '../../../server/models/Tv';
import { Permission, useUser } from '../../hooks/useUser';
import globalMessages from '../../i18n/globalMessages';
import { withProperties } from '../../utils/typeHelpers';
import Badge from '../Common/Badge';
import Button from '../Common/Button';
import CachedImage from '../Common/CachedImage';
import RequestModal from '../RequestModal';
import StatusBadge from '../StatusBadge';

const messages = defineMessages({
  seasons: '{seasonCount, plural, one {Season} other {Seasons}}',
  failedretry: 'Something went wrong while retrying the request.',
  mediaerror: 'The associated title for this request is no longer available.',
  deleterequest: 'Delete Request',
});

const isMovie = (movie: MovieDetails | TvDetails): movie is MovieDetails => {
  return (movie as MovieDetails).title !== undefined;
};

const RequestCardPlaceholder: React.FC = () => {
  return (
    <div className="relative w-72 animate-pulse rounded-xl bg-gray-700 p-4 sm:w-96">
      <div className="w-20 sm:w-28">
        <div className="w-full" style={{ paddingBottom: '150%' }} />
      </div>
    </div>
  );
};

interface RequestCardErrorProps {
  mediaId?: number;
}

const RequestCardError: React.FC<RequestCardErrorProps> = ({ mediaId }) => {
  const { hasPermission } = useUser();
  const intl = useIntl();

  const deleteRequest = async () => {
    await axios.delete(`/api/v1/media/${mediaId}`);
    mutate('/api/v1/request?filter=all&take=10&sort=modified&skip=0');
  };

  return (
    <div className="relative w-72 rounded-xl bg-gray-800 p-4 ring-1 ring-red-500 sm:w-96">
      <div className="w-20 sm:w-28">
        <div className="w-full" style={{ paddingBottom: '150%' }}>
          <div className="absolute inset-0 flex h-full w-full flex-col items-center justify-center px-10">
            <div className="w-full whitespace-normal text-center text-xs text-gray-300 sm:text-sm">
              {intl.formatMessage(messages.mediaerror)}
            </div>
            {hasPermission(Permission.MANAGE_REQUESTS) && mediaId && (
              <Button
                buttonType="danger"
                buttonSize="sm"
                className="mt-4"
                onClick={() => deleteRequest()}
              >
                <TrashIcon />
                <span>{intl.formatMessage(messages.deleterequest)}</span>
              </Button>
            )}
          </div>
        </div>
      </div>
    </div>
  );
};

interface RequestCardProps {
  request: MediaRequest;
  onTitleData?: (requestId: number, title: MovieDetails | TvDetails) => void;
}

const RequestCard: React.FC<RequestCardProps> = ({ request, onTitleData }) => {
  const { ref, inView } = useInView({
    triggerOnce: true,
  });
  const intl = useIntl();
  const { user, hasPermission } = useUser();
  const { addToast } = useToasts();
  const [isRetrying, setRetrying] = useState(false);
  const [showEditModal, setShowEditModal] = useState(false);
  const url =
    request.type === 'movie'
      ? `/api/v1/movie/${request.media.tmdbId}`
      : `/api/v1/tv/${request.media.tmdbId}`;
  const { data: title, error } = useSWR<MovieDetails | TvDetails>(
    inView ? `${url}` : null
  );
  const {
    data: requestData,
    error: requestError,
    mutate: revalidate,
  } = useSWR<MediaRequest>(`/api/v1/request/${request.id}`, {
    fallbackData: request,
  });

  const modifyRequest = async (type: 'approve' | 'decline') => {
    const response = await axios.post(`/api/v1/request/${request.id}/${type}`);

    if (response) {
      revalidate();
    }
  };

  const deleteRequest = async () => {
    await axios.delete(`/api/v1/request/${request.id}`);
    mutate('/api/v1/request?filter=all&take=10&sort=modified&skip=0');
  };

  const retryRequest = async () => {
    setRetrying(true);

    try {
      const response = await axios.post(`/api/v1/request/${request.id}/retry`);

      if (response) {
        revalidate();
      }
    } catch (e) {
      addToast(intl.formatMessage(messages.failedretry), {
        autoDismiss: true,
        appearance: 'error',
      });
    } finally {
      setRetrying(false);
    }
  };

  useEffect(() => {
    if (title && onTitleData) {
      onTitleData(request.id, title);
    }
  }, [title, onTitleData, request]);

  if (!title && !error) {
    return (
      <div ref={ref}>
        <RequestCardPlaceholder />
      </div>
    );
  }

  if (!requestData && !requestError) {
    return <RequestCardError />;
  }

  if (!title || !requestData) {
    return <RequestCardError mediaId={requestData?.media.id} />;
  }

  return (
    <>
      <RequestModal
        show={showEditModal}
        tmdbId={request.media.tmdbId}
        type={request.type}
        is4k={request.is4k}
        editRequest={request}
        onCancel={() => setShowEditModal(false)}
        onComplete={() => {
          revalidate();
          setShowEditModal(false);
        }}
      />
      <div className="relative flex w-72 overflow-hidden rounded-xl bg-gray-800 bg-cover bg-center p-4 text-gray-400 shadow ring-1 ring-gray-700 sm:w-96">
        {title.backdropPath && (
          <div className="absolute inset-0 z-0">
            <CachedImage
              alt=""
              src={`https://image.tmdb.org/t/p/w1920_and_h800_multi_faces/${title.backdropPath}`}
              layout="fill"
              objectFit="cover"
            />
            <div
              className="absolute inset-0"
              style={{
                backgroundImage:
                  'linear-gradient(135deg, rgba(17, 24, 39, 0.47) 0%, rgba(17, 24, 39, 1) 75%)',
              }}
            />
          </div>
        )}
        <div className="relative z-10 flex min-w-0 flex-1 flex-col pr-4">
          <div className="hidden text-xs font-medium text-white sm:flex">
            {(isMovie(title) ? title.releaseDate : title.firstAirDate)?.slice(
              0,
              4
            )}
          </div>
          <Link
            href={
              request.type === 'movie'
                ? `/movie/${requestData.media.tmdbId}`
                : `/tv/${requestData.media.tmdbId}`
            }
          >
            <a className="overflow-hidden overflow-ellipsis whitespace-nowrap text-base font-bold text-white hover:underline sm:text-lg">
              {isMovie(title) ? title.title : title.name}
            </a>
          </Link>
          {hasPermission(
            [Permission.MANAGE_REQUESTS, Permission.REQUEST_VIEW],
            { type: 'or' }
          ) && (
            <div className="card-field">
              <Link href={`/users/${requestData.requestedBy.id}`}>
                <a className="group flex items-center">
                  <img
                    src={requestData.requestedBy.avatar}
                    alt=""
                    className="avatar-sm"
                  />
                  <span className="truncate font-semibold group-hover:text-white group-hover:underline">
                    {requestData.requestedBy.displayName}
                  </span>
                </a>
              </Link>
            </div>
          )}
          {!isMovie(title) && request.seasons.length > 0 && (
            <div className="my-0.5 hidden items-center text-sm sm:my-1 sm:flex">
              <span className="mr-2 font-bold ">
                {intl.formatMessage(messages.seasons, {
                  seasonCount:
                    title.seasons.filter((season) => season.seasonNumber !== 0)
                      .length === request.seasons.length
                      ? 0
                      : request.seasons.length,
                })}
              </span>
              {title.seasons.filter((season) => season.seasonNumber !== 0)
                .length === request.seasons.length ? (
                <span className="mr-2 uppercase">
                  <Badge>{intl.formatMessage(globalMessages.all)}</Badge>
                </span>
              ) : (
                <div className="hide-scrollbar overflow-x-scroll">
                  {request.seasons.map((season) => (
                    <span key={`season-${season.id}`} className="mr-2">
                      <Badge>{season.seasonNumber}</Badge>
                    </span>
                  ))}
                </div>
              )}
            </div>
          )}
          <div className="mt-2 flex items-center text-sm sm:mt-1">
            <span className="mr-2 hidden font-bold sm:block">
              {intl.formatMessage(globalMessages.status)}
            </span>
            {requestData.status === MediaRequestStatus.DECLINED ? (
              <Badge badgeType="danger">
                {intl.formatMessage(globalMessages.declined)}
              </Badge>
            ) : requestData.media[requestData.is4k ? 'status4k' : 'status'] ===
              MediaStatus.UNKNOWN ? (
              <Badge
                badgeType="danger"
<<<<<<< HEAD
                //href={`/${requestData.type}/${requestData.media.tmdbId}?manage=1`}
=======
                href={`/${requestData.type}/${requestData.media.tmdbId}?manage=1`}
>>>>>>> 54067e04
              >
                {intl.formatMessage(globalMessages.failed)}
              </Badge>
            ) : (
              <StatusBadge
                status={
                  requestData.media[requestData.is4k ? 'status4k' : 'status']
                }
                inProgress={
                  (
                    requestData.media[
                      requestData.is4k ? 'downloadStatus4k' : 'downloadStatus'
                    ] ?? []
                  ).length > 0
                }
                is4k={requestData.is4k}
                tmdbId={requestData.media.tmdbId}
                mediaType={requestData.type}
                plexUrl={
                  requestData.media[
                    requestData.is4k ? 'mediaUrl4k' : 'mediaUrl'
                  ]
                }
              />
            )}
          </div>
          <div className="flex flex-1 items-end space-x-2">
            {requestData.media[requestData.is4k ? 'status4k' : 'status'] ===
              MediaStatus.UNKNOWN &&
              requestData.status !== MediaRequestStatus.DECLINED &&
              hasPermission(Permission.MANAGE_REQUESTS) && (
                <Button
                  buttonType="primary"
                  buttonSize="sm"
                  disabled={isRetrying}
                  onClick={() => retryRequest()}
                >
                  <RefreshIcon
                    className={isRetrying ? 'animate-spin' : ''}
                    style={{ marginRight: '0', animationDirection: 'reverse' }}
                  />
                  <span className="ml-1.5 hidden sm:block">
                    {intl.formatMessage(globalMessages.retry)}
                  </span>
                </Button>
              )}
            {requestData.status === MediaRequestStatus.PENDING &&
              hasPermission(Permission.MANAGE_REQUESTS) && (
                <>
                  <Button
                    buttonType="success"
                    buttonSize="sm"
                    onClick={() => modifyRequest('approve')}
                  >
                    <CheckIcon style={{ marginRight: '0' }} />
                    <span className="ml-1.5 hidden sm:block">
                      {intl.formatMessage(globalMessages.approve)}
                    </span>
                  </Button>
                  <Button
                    buttonType="danger"
                    buttonSize="sm"
                    onClick={() => modifyRequest('decline')}
                  >
                    <XIcon style={{ marginRight: '0' }} />
                    <span className="ml-1.5 hidden sm:block">
                      {intl.formatMessage(globalMessages.decline)}
                    </span>
                  </Button>
                </>
              )}
            {requestData.status === MediaRequestStatus.PENDING &&
              !hasPermission(Permission.MANAGE_REQUESTS) &&
              requestData.requestedBy.id === user?.id &&
              (requestData.type === 'tv' ||
                hasPermission(Permission.REQUEST_ADVANCED)) && (
                <Button
                  buttonType="primary"
                  buttonSize="sm"
                  onClick={() => setShowEditModal(true)}
                  className={`${
                    hasPermission(Permission.MANAGE_REQUESTS) ? 'sm:hidden' : ''
                  }`}
                >
                  <PencilIcon style={{ marginRight: '0' }} />
                  <span className="ml-1.5 hidden sm:block">
                    {intl.formatMessage(globalMessages.edit)}
                  </span>
                </Button>
              )}
            {requestData.status === MediaRequestStatus.PENDING &&
              !hasPermission(Permission.MANAGE_REQUESTS) &&
              requestData.requestedBy.id === user?.id && (
                <Button
                  buttonType="danger"
                  buttonSize="sm"
                  onClick={() => deleteRequest()}
                >
                  <XIcon style={{ marginRight: '0' }} />
                  <span className="ml-1.5 hidden sm:block">
                    {intl.formatMessage(globalMessages.cancel)}
                  </span>
                </Button>
              )}
          </div>
        </div>
        <Link
          href={
            request.type === 'movie'
              ? `/movie/${requestData.media.tmdbId}`
              : `/tv/${requestData.media.tmdbId}`
          }
        >
          <a className="w-20 flex-shrink-0 scale-100 transform-gpu cursor-pointer overflow-hidden rounded-md shadow-sm transition duration-300 hover:scale-105 hover:shadow-md sm:w-28">
            <CachedImage
              src={
                title.posterPath
                  ? `https://image.tmdb.org/t/p/w600_and_h900_bestv2${title.posterPath}`
                  : '/images/overseerr_poster_not_found.png'
              }
              alt=""
              layout="responsive"
              width={600}
              height={900}
            />
          </a>
        </Link>
      </div>
    </>
  );
};

export default withProperties(RequestCard, {
  Placeholder: RequestCardPlaceholder,
});<|MERGE_RESOLUTION|>--- conflicted
+++ resolved
@@ -279,11 +279,7 @@
               MediaStatus.UNKNOWN ? (
               <Badge
                 badgeType="danger"
-<<<<<<< HEAD
-                //href={`/${requestData.type}/${requestData.media.tmdbId}?manage=1`}
-=======
                 href={`/${requestData.type}/${requestData.media.tmdbId}?manage=1`}
->>>>>>> 54067e04
               >
                 {intl.formatMessage(globalMessages.failed)}
               </Badge>
