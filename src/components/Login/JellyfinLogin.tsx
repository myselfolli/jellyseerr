--- conflicted
+++ resolved
@@ -6,7 +6,6 @@
 import Tooltip from '@app/components/Common/Tooltip';
 import useSettings from '@app/hooks/useSettings';
 import { InformationCircleIcon } from '@heroicons/react/24/solid';
-import { MediaServerType } from '@server/constants/server';
 import axios from 'axios';
 import { Field, Form, Formik } from 'formik';
 import type React from 'react';
@@ -381,14 +380,6 @@
                         <Button
                           as="a"
                           buttonType="ghost"
-<<<<<<< HEAD
-                          href={`${baseUrl}/web/index.html#!/${
-                            settings.currentSettings.mediaServerType ===
-                            MediaServerType.EMBY
-                              ? 'startup/'
-                              : ''
-                          }forgotpassword.html`}
-=======
                           href={
                             jellyfinForgotPasswordUrl
                               ? `${jellyfinForgotPasswordUrl}`
@@ -398,7 +389,6 @@
                                     : ''
                                 }forgotpassword.html`
                           }
->>>>>>> eee9a025
                         >
                           {intl.formatMessage(messages.forgotpassword)}
                         </Button>
