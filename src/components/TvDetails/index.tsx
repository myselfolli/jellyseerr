--- conflicted
+++ resolved
@@ -40,51 +40,17 @@
 import { ANIME_KEYWORD_ID } from '@server/api/themoviedb/constants';
 import { IssueStatus } from '@server/constants/issue';
 import { MediaRequestStatus, MediaStatus } from '@server/constants/media';
+import { MediaServerType } from '@server/constants/server';
 import type { Crew } from '@server/models/common';
 import type { TvDetails as TvDetailsType } from '@server/models/Tv';
 import { hasFlag } from 'country-flag-icons';
 import 'country-flag-icons/3x2/flags.css';
+import getConfig from 'next/config';
 import Link from 'next/link';
 import { useRouter } from 'next/router';
 import { useEffect, useMemo, useState } from 'react';
 import { defineMessages, useIntl } from 'react-intl';
 import useSWR from 'swr';
-<<<<<<< HEAD
-import type { RTRating } from '../../../server/api/rottentomatoes';
-import { ANIME_KEYWORD_ID } from '../../../server/api/themoviedb/constants';
-import { IssueStatus } from '../../../server/constants/issue';
-import { MediaStatus } from '../../../server/constants/media';
-import { MediaServerType } from '../../../server/constants/server';
-import { Crew } from '../../../server/models/common';
-import { TvDetails as TvDetailsType } from '../../../server/models/Tv';
-import RTAudFresh from '../../assets/rt_aud_fresh.svg';
-import RTAudRotten from '../../assets/rt_aud_rotten.svg';
-import RTFresh from '../../assets/rt_fresh.svg';
-import RTRotten from '../../assets/rt_rotten.svg';
-import TmdbLogo from '../../assets/tmdb_logo.svg';
-import useLocale from '../../hooks/useLocale';
-import useSettings from '../../hooks/useSettings';
-import { Permission, useUser } from '../../hooks/useUser';
-import globalMessages from '../../i18n/globalMessages';
-import Error from '../../pages/_error';
-import { sortCrewPriority } from '../../utils/creditHelpers';
-import Button from '../Common/Button';
-import CachedImage from '../Common/CachedImage';
-import LoadingSpinner from '../Common/LoadingSpinner';
-import PageTitle from '../Common/PageTitle';
-import PlayButton, { PlayButtonLink } from '../Common/PlayButton';
-import ExternalLinkBlock from '../ExternalLinkBlock';
-import IssueModal from '../IssueModal';
-import ManageSlideOver from '../ManageSlideOver';
-import MediaSlider from '../MediaSlider';
-import PersonCard from '../PersonCard';
-import RequestButton from '../RequestButton';
-import RequestModal from '../RequestModal';
-import Slider from '../Slider';
-import StatusBadge from '../StatusBadge';
-import getConfig from 'next/config';
-=======
->>>>>>> 03d5e566
 
 const messages = defineMessages({
   firstAirDate: 'First Air Date',
@@ -158,28 +124,30 @@
     setShowManager(router.query.manage == '1' ? true : false);
   }, [router.query.manage]);
 
-  const [plexUrl, setPlexUrl] = useState(data?.mediaInfo?.plexUrl);
-  const [plexUrl4k, setPlexUrl4k] = useState(data?.mediaInfo?.plexUrl4k);
+  const [plexUrl, setPlexUrl] = useState(data?.mediaInfo?.mediaUrl);
+  const [plexUrl4k, setPlexUrl4k] = useState(data?.mediaInfo?.mediaUrl4k);
 
   useEffect(() => {
     if (data) {
       if (
-        /iPad|iPhone|iPod/.test(navigator.userAgent) ||
-        (navigator.userAgent === 'MacIntel' && navigator.maxTouchPoints > 1)
+        settings.currentSettings.mediaServerType === MediaServerType.PLEX &&
+        (/iPad|iPhone|iPod/.test(navigator.userAgent) ||
+          (navigator.userAgent === 'MacIntel' && navigator.maxTouchPoints > 1))
       ) {
         setPlexUrl(data.mediaInfo?.iOSPlexUrl);
         setPlexUrl4k(data.mediaInfo?.iOSPlexUrl4k);
       } else {
-        setPlexUrl(data.mediaInfo?.plexUrl);
-        setPlexUrl4k(data.mediaInfo?.plexUrl4k);
+        setPlexUrl(data.mediaInfo?.mediaUrl);
+        setPlexUrl4k(data.mediaInfo?.mediaUrl4k);
       }
     }
   }, [
     data,
     data?.mediaInfo?.iOSPlexUrl,
     data?.mediaInfo?.iOSPlexUrl4k,
-    data?.mediaInfo?.plexUrl,
-    data?.mediaInfo?.plexUrl4k,
+    data?.mediaInfo?.mediaUrl,
+    data?.mediaInfo?.mediaUrl4k,
+    settings.currentSettings.mediaServerType,
   ]);
 
   if (!data && !error) {
@@ -192,45 +160,29 @@
 
   const mediaLinks: PlayButtonLink[] = [];
 
-<<<<<<< HEAD
   if (
-    data.mediaInfo?.mediaUrl &&
+    plexUrl &&
     hasPermission([Permission.REQUEST, Permission.REQUEST_TV], {
       type: 'or',
     })
   ) {
     mediaLinks.push({
       text: getAvalaibleMediaServerName(),
-      url: data.mediaInfo?.mediaUrl,
-=======
-  if (plexUrl) {
-    mediaLinks.push({
-      text: intl.formatMessage(messages.playonplex),
       url: plexUrl,
->>>>>>> 03d5e566
       svg: <PlayIcon />,
     });
   }
 
   if (
     settings.currentSettings.series4kEnabled &&
-<<<<<<< HEAD
-    data.mediaInfo?.mediaUrl4k &&
-=======
     plexUrl4k &&
->>>>>>> 03d5e566
     hasPermission([Permission.REQUEST_4K, Permission.REQUEST_4K_TV], {
       type: 'or',
     })
   ) {
     mediaLinks.push({
-<<<<<<< HEAD
       text: getAvalaible4kMediaServerName(),
-      url: data.mediaInfo?.mediaUrl4k,
-=======
-      text: intl.formatMessage(messages.play4konplex),
       url: plexUrl4k,
->>>>>>> 03d5e566
       svg: <PlayIcon />,
     });
   }
@@ -418,12 +370,8 @@
               inProgress={(data.mediaInfo?.downloadStatus ?? []).length > 0}
               tmdbId={data.mediaInfo?.tmdbId}
               mediaType="tv"
-<<<<<<< HEAD
-              plexUrl={data.mediaInfo?.mediaUrl}
-=======
-              plexUrl={data.mediaInfo?.plexUrl}
+              plexUrl={plexUrl}
               serviceUrl={data.mediaInfo?.serviceUrl}
->>>>>>> 03d5e566
             />
             {settings.currentSettings.series4kEnabled &&
               hasPermission(
@@ -444,12 +392,8 @@
                   }
                   tmdbId={data.mediaInfo?.tmdbId}
                   mediaType="tv"
-<<<<<<< HEAD
-                  plexUrl={data.mediaInfo?.mediaUrl4k}
-=======
-                  plexUrl={data.mediaInfo?.plexUrl4k}
+                  plexUrl={plexUrl4k}
                   serviceUrl={data.mediaInfo?.serviceUrl4k}
->>>>>>> 03d5e566
                 />
               )}
           </div>
