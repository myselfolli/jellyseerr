--- conflicted
+++ resolved
@@ -1,26 +1,14 @@
-<<<<<<< HEAD
-import React from 'react';
-import { MediaType } from '../../../server/constants/media';
-import { MediaServerType } from '../../../server/constants/server';
-import ImdbLogo from '../../assets/services/imdb.svg';
-import JellyfinLogo from '../../assets/services/jellyfin.svg';
-import PlexLogo from '../../assets/services/plex.svg';
-import RTLogo from '../../assets/services/rt.svg';
-import TmdbLogo from '../../assets/services/tmdb.svg';
-import TraktLogo from '../../assets/services/trakt.svg';
-import TvdbLogo from '../../assets/services/tvdb.svg';
-import useLocale from '../../hooks/useLocale';
-import useSettings from '../../hooks/useSettings';
-=======
 import ImdbLogo from '@app/assets/services/imdb.svg';
+import JellyfinLogo from '@app/assets/services/jellyfin.svg';
 import PlexLogo from '@app/assets/services/plex.svg';
 import RTLogo from '@app/assets/services/rt.svg';
 import TmdbLogo from '@app/assets/services/tmdb.svg';
 import TraktLogo from '@app/assets/services/trakt.svg';
 import TvdbLogo from '@app/assets/services/tvdb.svg';
 import useLocale from '@app/hooks/useLocale';
+import useSettings from '@app/hooks/useSettings';
 import { MediaType } from '@server/constants/media';
->>>>>>> 03d5e566
+import { MediaServerType } from '@server/constants/server';
 
 interface ExternalLinkBlockProps {
   mediaType: 'movie' | 'tv';
@@ -37,14 +25,9 @@
   tvdbId,
   imdbId,
   rtUrl,
-<<<<<<< HEAD
   mediaUrl,
-}) => {
+}: ExternalLinkBlockProps) => {
   const settings = useSettings();
-=======
-  plexUrl,
-}: ExternalLinkBlockProps) => {
->>>>>>> 03d5e566
   const { locale } = useLocale();
 
   return (
