import Badge from '@app/components/Common/Badge';
import Button from '@app/components/Common/Button';
import CachedImage from '@app/components/Common/CachedImage';
import LoadingSpinner from '@app/components/Common/LoadingSpinner';
import Modal from '@app/components/Common/Modal';
import PageTitle from '@app/components/Common/PageTitle';
import IssueComment from '@app/components/IssueDetails/IssueComment';
import IssueDescription from '@app/components/IssueDetails/IssueDescription';
import { issueOptions } from '@app/components/IssueModal/constants';
<<<<<<< HEAD
import useSettings from '@app/hooks/useSettings';
=======
import useDeepLinks from '@app/hooks/useDeepLinks';
>>>>>>> 76a7ceb7
import { Permission, useUser } from '@app/hooks/useUser';
import globalMessages from '@app/i18n/globalMessages';
import Error from '@app/pages/_error';
import { Transition } from '@headlessui/react';
import {
  ChatIcon,
  CheckCircleIcon,
  PlayIcon,
  ServerIcon,
} from '@heroicons/react/outline';
import { RefreshIcon } from '@heroicons/react/solid';
import { IssueStatus } from '@server/constants/issue';
import { MediaType } from '@server/constants/media';
import { MediaServerType } from '@server/constants/server';
import type Issue from '@server/entity/Issue';
import type { MovieDetails } from '@server/models/Movie';
import type { TvDetails } from '@server/models/Tv';
import axios from 'axios';
import { Field, Form, Formik } from 'formik';
import getConfig from 'next/config';
import Link from 'next/link';
import { useRouter } from 'next/router';
import { useState } from 'react';
import { defineMessages, FormattedRelativeTime, useIntl } from 'react-intl';
import { useToasts } from 'react-toast-notifications';
import useSWR from 'swr';
import * as Yup from 'yup';

const messages = defineMessages({
  openedby: '#{issueId} opened {relativeTime} by {username}',
  closeissue: 'Close Issue',
  closeissueandcomment: 'Close with Comment',
  leavecomment: 'Comment',
  comments: 'Comments',
  reopenissue: 'Reopen Issue',
  reopenissueandcomment: 'Reopen with Comment',
  issuepagetitle: 'Issue',
  playonplex: 'Play on {mediaServerName}',
  play4konplex: 'Play in 4K on {mediaServerName}',
  openinarr: 'Open in {arr}',
  openin4karr: 'Open in 4K {arr}',
  toasteditdescriptionsuccess: 'Issue description edited successfully!',
  toasteditdescriptionfailed:
    'Something went wrong while editing the issue description.',
  toaststatusupdated: 'Issue status updated successfully!',
  toaststatusupdatefailed:
    'Something went wrong while updating the issue status.',
  issuetype: 'Type',
  lastupdated: 'Last Updated',
  problemseason: 'Affected Season',
  allseasons: 'All Seasons',
  season: 'Season {seasonNumber}',
  problemepisode: 'Affected Episode',
  allepisodes: 'All Episodes',
  episode: 'Episode {episodeNumber}',
  deleteissue: 'Delete Issue',
  deleteissueconfirm: 'Are you sure you want to delete this issue?',
  toastissuedeleted: 'Issue deleted successfully!',
  toastissuedeletefailed: 'Something went wrong while deleting the issue.',
  nocomments: 'No comments.',
  unknownissuetype: 'Unknown',
  commentplaceholder: 'Add a comment…',
});

const isMovie = (movie: MovieDetails | TvDetails): movie is MovieDetails => {
  return (movie as MovieDetails).title !== undefined;
};

const IssueDetails = () => {
  const { addToast } = useToasts();
  const router = useRouter();
  const intl = useIntl();
  const [showDeleteModal, setShowDeleteModal] = useState(false);
  const { user: currentUser, hasPermission } = useUser();
  const { data: issueData, mutate: revalidateIssue } = useSWR<Issue>(
    `/api/v1/issue/${router.query.issueId}`
  );
  const { data, error } = useSWR<MovieDetails | TvDetails>(
    issueData?.media.tmdbId
      ? `/api/v1/${issueData.media.mediaType}/${issueData.media.tmdbId}`
      : null
  );

  const { plexUrl, plexUrl4k } = useDeepLinks({
    plexUrl: data?.mediaInfo?.plexUrl,
    plexUrl4k: data?.mediaInfo?.plexUrl4k,
    iOSPlexUrl: data?.mediaInfo?.iOSPlexUrl,
    iOSPlexUrl4k: data?.mediaInfo?.iOSPlexUrl4k,
  });

  const CommentSchema = Yup.object().shape({
    message: Yup.string().required(),
  });

  const issueOption = issueOptions.find(
    (opt) => opt.issueType === issueData?.issueType
  );
  const settings = useSettings();
  const { publicRuntimeConfig } = getConfig();

  if (!data && !error) {
    return <LoadingSpinner />;
  }

  if (!data || !issueData) {
    return <Error statusCode={404} />;
  }

  const belongsToUser = issueData.createdBy.id === currentUser?.id;

  const [firstComment, ...otherComments] = issueData.comments;

  const editFirstComment = async (newMessage: string) => {
    try {
      await axios.put(`/api/v1/issueComment/${firstComment.id}`, {
        message: newMessage,
      });

      addToast(intl.formatMessage(messages.toasteditdescriptionsuccess), {
        appearance: 'success',
        autoDismiss: true,
      });
      revalidateIssue();
    } catch (e) {
      addToast(intl.formatMessage(messages.toasteditdescriptionfailed), {
        appearance: 'error',
        autoDismiss: true,
      });
    }
  };

  const updateIssueStatus = async (newStatus: 'open' | 'resolved') => {
    try {
      await axios.post(`/api/v1/issue/${issueData.id}/${newStatus}`);

      addToast(intl.formatMessage(messages.toaststatusupdated), {
        appearance: 'success',
        autoDismiss: true,
      });
      revalidateIssue();
    } catch (e) {
      addToast(intl.formatMessage(messages.toaststatusupdatefailed), {
        appearance: 'error',
        autoDismiss: true,
      });
    }
  };

  const deleteIssue = async () => {
    try {
      await axios.delete(`/api/v1/issue/${issueData.id}`);

      addToast(intl.formatMessage(messages.toastissuedeleted), {
        appearance: 'success',
        autoDismiss: true,
      });
      router.push('/issues');
    } catch (e) {
      addToast(intl.formatMessage(messages.toastissuedeletefailed), {
        appearance: 'error',
        autoDismiss: true,
      });
    }
  };

  const title = isMovie(data) ? data.title : data.name;
  const releaseYear = isMovie(data) ? data.releaseDate : data.firstAirDate;

  return (
    <div
      className="media-page"
      style={{
        height: 493,
      }}
    >
      <PageTitle title={[intl.formatMessage(messages.issuepagetitle), title]} />
      <Transition
        as="div"
        enter="transition opacity-0 duration-300"
        enterFrom="opacity-0"
        enterTo="opacity-100"
        leave="transition opacity-100 duration-300"
        leaveFrom="opacity-100"
        leaveTo="opacity-0"
        show={showDeleteModal}
      >
        <Modal
          title={intl.formatMessage(messages.deleteissue)}
          onCancel={() => setShowDeleteModal(false)}
          onOk={() => deleteIssue()}
          okText={intl.formatMessage(messages.deleteissue)}
          okButtonType="danger"
        >
          {intl.formatMessage(messages.deleteissueconfirm)}
        </Modal>
      </Transition>
      {data.backdropPath && (
        <div className="media-page-bg-image">
          <CachedImage
            alt=""
            src={`https://image.tmdb.org/t/p/w1920_and_h800_multi_faces/${data.backdropPath}`}
            layout="fill"
            objectFit="cover"
            priority
          />
          <div
            className="absolute inset-0"
            style={{
              backgroundImage:
                'linear-gradient(180deg, rgba(17, 24, 39, 0.47) 0%, rgba(17, 24, 39, 1) 100%)',
            }}
          />
        </div>
      )}
      <div className="media-header">
        <div className="media-poster">
          <CachedImage
            src={
              data.posterPath
                ? `https://image.tmdb.org/t/p/w600_and_h900_bestv2${data.posterPath}`
                : '/images/overseerr_poster_not_found.png'
            }
            alt=""
            layout="responsive"
            width={600}
            height={900}
            priority
          />
        </div>
        <div className="media-title">
          <div className="media-status">
            {issueData.status === IssueStatus.OPEN && (
              <Badge badgeType="warning">
                {intl.formatMessage(globalMessages.open)}
              </Badge>
            )}
            {issueData.status === IssueStatus.RESOLVED && (
              <Badge badgeType="success">
                {intl.formatMessage(globalMessages.resolved)}
              </Badge>
            )}
          </div>
          <h1>
            <Link
              href={`/${
                issueData.media.mediaType === MediaType.MOVIE ? 'movie' : 'tv'
              }/${data.id}`}
            >
              <a className="hover:underline">{title}</a>
            </Link>{' '}
            {releaseYear && (
              <span className="media-year">({releaseYear.slice(0, 4)})</span>
            )}
          </h1>
          <span className="media-attributes">
            {intl.formatMessage(messages.openedby, {
              issueId: issueData.id,
              username: (
                <Link
                  href={
                    belongsToUser
                      ? '/profile'
                      : `/users/${issueData.createdBy.id}`
                  }
                >
                  <a className="group ml-1 inline-flex h-full items-center xl:ml-1.5">
                    <img
                      className="mr-0.5 h-5 w-5 scale-100 transform-gpu rounded-full object-cover transition duration-300 group-hover:scale-105 xl:mr-1 xl:h-6 xl:w-6"
                      src={issueData.createdBy.avatar}
                      alt=""
                    />
                    <span className="font-semibold text-gray-100 transition duration-300 group-hover:text-white group-hover:underline">
                      {issueData.createdBy.displayName}
                    </span>
                  </a>
                </Link>
              ),
              relativeTime: (
                <FormattedRelativeTime
                  value={Math.floor(
                    (new Date(issueData.createdAt).getTime() - Date.now()) /
                      1000
                  )}
                  updateIntervalInSeconds={1}
                  numeric="auto"
                />
              ),
            })}
          </span>
        </div>
      </div>
      <div className="relative z-10 mt-6 flex text-gray-300">
        <div className="flex-1 lg:pr-4">
          <IssueDescription
            description={firstComment.message}
            belongsToUser={belongsToUser}
            commentCount={otherComments.length}
            onEdit={(newMessage) => {
              editFirstComment(newMessage);
            }}
            onDelete={() => setShowDeleteModal(true)}
          />
          <div className="mt-8 lg:hidden">
            <div className="media-facts">
              <div className="media-fact">
                <span>{intl.formatMessage(messages.issuetype)}</span>
                <span className="media-fact-value">
                  {intl.formatMessage(
                    issueOption?.name ?? messages.unknownissuetype
                  )}
                </span>
              </div>
              {issueData.media.mediaType === MediaType.TV && (
                <>
                  <div className="media-fact">
                    <span>{intl.formatMessage(messages.problemseason)}</span>
                    <span className="media-fact-value">
                      {intl.formatMessage(
                        issueData.problemSeason > 0
                          ? messages.season
                          : messages.allseasons,
                        { seasonNumber: issueData.problemSeason }
                      )}
                    </span>
                  </div>
                  {issueData.problemSeason > 0 && (
                    <div className="media-fact">
                      <span>{intl.formatMessage(messages.problemepisode)}</span>
                      <span className="media-fact-value">
                        {intl.formatMessage(
                          issueData.problemEpisode > 0
                            ? messages.episode
                            : messages.allepisodes,
                          { episodeNumber: issueData.problemEpisode }
                        )}
                      </span>
                    </div>
                  )}
                </>
              )}
              <div className="media-fact">
                <span>{intl.formatMessage(messages.lastupdated)}</span>
                <span className="media-fact-value">
                  <FormattedRelativeTime
                    value={Math.floor(
                      (new Date(issueData.updatedAt).getTime() - Date.now()) /
                        1000
                    )}
                    updateIntervalInSeconds={1}
                    numeric="auto"
                  />
                </span>
              </div>
            </div>
            <div className="mt-4 mb-6 flex flex-col space-y-2">
              {issueData?.media.mediaUrl && (
                <Button
                  as="a"
<<<<<<< HEAD
                  href={issueData?.media.mediaUrl}
=======
                  href={plexUrl}
>>>>>>> 76a7ceb7
                  target="_blank"
                  rel="noreferrer"
                  className="w-full"
                  buttonType="ghost"
                >
                  <PlayIcon />
                  <span>
                    {publicRuntimeConfig.JELLYFIN_TYPE == 'emby'
                      ? intl.formatMessage(messages.playonplex, {
                          mediaServerName: 'Emby',
                        })
                      : settings.currentSettings.mediaServerType ===
                        MediaServerType.PLEX
                      ? intl.formatMessage(messages.playonplex, {
                          mediaServerName: 'Plex',
                        })
                      : intl.formatMessage(messages.playonplex, {
                          mediaServerName: 'Jellyfin',
                        })}
                  </span>
                </Button>
              )}
              {issueData?.media.serviceUrl && hasPermission(Permission.ADMIN) && (
                <Button
                  as="a"
                  href={issueData?.media.serviceUrl}
                  target="_blank"
                  rel="noreferrer"
                  className="w-full"
                  buttonType="ghost"
                >
                  <ServerIcon />
                  <span>
                    {intl.formatMessage(messages.openinarr, {
                      arr:
                        issueData.media.mediaType === MediaType.MOVIE
                          ? 'Radarr'
                          : 'Sonarr',
                    })}
                  </span>
                </Button>
              )}
              {issueData?.media.mediaUrl4k && (
                <Button
                  as="a"
<<<<<<< HEAD
                  href={issueData?.media.mediaUrl4k}
=======
                  href={plexUrl4k}
>>>>>>> 76a7ceb7
                  target="_blank"
                  rel="noreferrer"
                  className="w-full"
                  buttonType="ghost"
                >
                  <PlayIcon />
                  <span>
                    {publicRuntimeConfig.JELLYFIN_TYPE == 'emby'
                      ? intl.formatMessage(messages.play4konplex, {
                          mediaServerName: 'Emby',
                        })
                      : settings.currentSettings.mediaServerType ===
                        MediaServerType.PLEX
                      ? intl.formatMessage(messages.play4konplex, {
                          mediaServerName: 'Plex',
                        })
                      : intl.formatMessage(messages.play4konplex, {
                          mediaServerName: 'Jellyfin',
                        })}
                  </span>
                </Button>
              )}
              {issueData?.media.serviceUrl4k &&
                hasPermission(Permission.ADMIN) && (
                  <Button
                    as="a"
                    href={issueData?.media.serviceUrl4k}
                    target="_blank"
                    rel="noreferrer"
                    className="w-full"
                    buttonType="ghost"
                  >
                    <ServerIcon />
                    <span>
                      {intl.formatMessage(messages.openin4karr, {
                        arr:
                          issueData.media.mediaType === MediaType.MOVIE
                            ? 'Radarr'
                            : 'Sonarr',
                      })}
                    </span>
                  </Button>
                )}
            </div>
          </div>
          <div className="mt-6">
            <div className="font-semibold text-gray-100 lg:text-xl">
              {intl.formatMessage(messages.comments)}
            </div>
            {otherComments.map((comment) => (
              <IssueComment
                comment={comment}
                key={`issue-comment-${comment.id}`}
                isReversed={issueData.createdBy.id === comment.user.id}
                isActiveUser={comment.user.id === currentUser?.id}
                onUpdate={() => revalidateIssue()}
              />
            ))}
            {otherComments.length === 0 && (
              <div className="mt-4 mb-10 text-gray-400">
                <span>{intl.formatMessage(messages.nocomments)}</span>
              </div>
            )}
            {(hasPermission(Permission.MANAGE_ISSUES) || belongsToUser) && (
              <Formik
                initialValues={{
                  message: '',
                }}
                validationSchema={CommentSchema}
                onSubmit={async (values, { resetForm }) => {
                  await axios.post(`/api/v1/issue/${issueData?.id}/comment`, {
                    message: values.message,
                  });
                  revalidateIssue();
                  resetForm();
                }}
              >
                {({ isValid, isSubmitting, values, handleSubmit }) => {
                  return (
                    <Form>
                      <div className="my-6">
                        <Field
                          id="message"
                          name="message"
                          as="textarea"
                          placeholder={intl.formatMessage(
                            messages.commentplaceholder
                          )}
                          className="h-20"
                        />
                        <div className="mt-4 flex items-center justify-end space-x-2">
                          {hasPermission(Permission.MANAGE_ISSUES) && (
                            <>
                              {issueData.status === IssueStatus.OPEN ? (
                                <Button
                                  type="button"
                                  buttonType="danger"
                                  onClick={async () => {
                                    await updateIssueStatus('resolved');

                                    if (values.message) {
                                      handleSubmit();
                                    }
                                  }}
                                >
                                  <CheckCircleIcon />
                                  <span>
                                    {intl.formatMessage(
                                      values.message
                                        ? messages.closeissueandcomment
                                        : messages.closeissue
                                    )}
                                  </span>
                                </Button>
                              ) : (
                                <Button
                                  type="button"
                                  buttonType="default"
                                  onClick={async () => {
                                    await updateIssueStatus('open');

                                    if (values.message) {
                                      handleSubmit();
                                    }
                                  }}
                                >
                                  <RefreshIcon />
                                  <span>
                                    {intl.formatMessage(
                                      values.message
                                        ? messages.reopenissueandcomment
                                        : messages.reopenissue
                                    )}
                                  </span>
                                </Button>
                              )}
                            </>
                          )}
                          <Button
                            type="submit"
                            buttonType="primary"
                            disabled={
                              !isValid || isSubmitting || !values.message
                            }
                          >
                            <ChatIcon />
                            <span>
                              {intl.formatMessage(messages.leavecomment)}
                            </span>
                          </Button>
                        </div>
                      </div>
                    </Form>
                  );
                }}
              </Formik>
            )}
          </div>
        </div>
        <div className="hidden lg:block lg:w-80 lg:pl-4">
          <div className="media-facts">
            <div className="media-fact">
              <span>{intl.formatMessage(messages.issuetype)}</span>
              <span className="media-fact-value">
                {intl.formatMessage(
                  issueOption?.name ?? messages.unknownissuetype
                )}
              </span>
            </div>
            {issueData.media.mediaType === MediaType.TV && (
              <>
                <div className="media-fact">
                  <span>{intl.formatMessage(messages.problemseason)}</span>
                  <span className="media-fact-value">
                    {intl.formatMessage(
                      issueData.problemSeason > 0
                        ? messages.season
                        : messages.allseasons,
                      { seasonNumber: issueData.problemSeason }
                    )}
                  </span>
                </div>
                {issueData.problemSeason > 0 && (
                  <div className="media-fact">
                    <span>{intl.formatMessage(messages.problemepisode)}</span>
                    <span className="media-fact-value">
                      {intl.formatMessage(
                        issueData.problemEpisode > 0
                          ? messages.episode
                          : messages.allepisodes,
                        { episodeNumber: issueData.problemEpisode }
                      )}
                    </span>
                  </div>
                )}
              </>
            )}
            <div className="media-fact">
              <span>{intl.formatMessage(messages.lastupdated)}</span>
              <span className="media-fact-value">
                <FormattedRelativeTime
                  value={Math.floor(
                    (new Date(issueData.updatedAt).getTime() - Date.now()) /
                      1000
                  )}
                  updateIntervalInSeconds={1}
                  numeric="auto"
                />
              </span>
            </div>
          </div>
          <div className="mt-4 mb-6 flex flex-col space-y-2">
            {issueData?.media.mediaUrl && (
              <Button
                as="a"
<<<<<<< HEAD
                href={issueData?.media.mediaUrl}
=======
                href={plexUrl}
>>>>>>> 76a7ceb7
                target="_blank"
                rel="noreferrer"
                className="w-full"
                buttonType="ghost"
              >
                <PlayIcon />
                <span>
                  {publicRuntimeConfig.JELLYFIN_TYPE == 'emby'
                    ? intl.formatMessage(messages.playonplex, {
                        mediaServerName: 'Emby',
                      })
                    : settings.currentSettings.mediaServerType ===
                      MediaServerType.PLEX
                    ? intl.formatMessage(messages.playonplex, {
                        mediaServerName: 'Plex',
                      })
                    : intl.formatMessage(messages.playonplex, {
                        mediaServerName: 'Jellyfin',
                      })}
                </span>
              </Button>
            )}
            {issueData?.media.serviceUrl && hasPermission(Permission.ADMIN) && (
              <Button
                as="a"
                href={issueData?.media.serviceUrl}
                target="_blank"
                rel="noreferrer"
                className="w-full"
                buttonType="ghost"
              >
                <ServerIcon />
                <span>
                  {intl.formatMessage(messages.openinarr, {
                    arr:
                      issueData.media.mediaType === MediaType.MOVIE
                        ? 'Radarr'
                        : 'Sonarr',
                  })}
                </span>
              </Button>
            )}
            {issueData?.media.mediaUrl4k && (
              <Button
                as="a"
<<<<<<< HEAD
                href={issueData?.media.mediaUrl4k}
=======
                href={plexUrl4k}
>>>>>>> 76a7ceb7
                target="_blank"
                rel="noreferrer"
                className="w-full"
                buttonType="ghost"
              >
                <PlayIcon />
                <span>
                  {publicRuntimeConfig.JELLYFIN_TYPE == 'emby'
                    ? intl.formatMessage(messages.play4konplex, {
                        mediaServerName: 'Emby',
                      })
                    : settings.currentSettings.mediaServerType ===
                      MediaServerType.PLEX
                    ? intl.formatMessage(messages.play4konplex, {
                        mediaServerName: 'Plex',
                      })
                    : intl.formatMessage(messages.play4konplex, {
                        mediaServerName: 'Jellyfin',
                      })}
                </span>
              </Button>
            )}
            {issueData?.media.serviceUrl4k && hasPermission(Permission.ADMIN) && (
              <Button
                as="a"
                href={issueData?.media.serviceUrl4k}
                target="_blank"
                rel="noreferrer"
                className="w-full"
                buttonType="ghost"
              >
                <ServerIcon />
                <span>
                  {intl.formatMessage(messages.openin4karr, {
                    arr:
                      issueData.media.mediaType === MediaType.MOVIE
                        ? 'Radarr'
                        : 'Sonarr',
                  })}
                </span>
              </Button>
            )}
          </div>
        </div>
      </div>
    </div>
  );
};

export default IssueDetails;<|MERGE_RESOLUTION|>--- conflicted
+++ resolved
@@ -7,11 +7,8 @@
 import IssueComment from '@app/components/IssueDetails/IssueComment';
 import IssueDescription from '@app/components/IssueDetails/IssueDescription';
 import { issueOptions } from '@app/components/IssueModal/constants';
-<<<<<<< HEAD
+import useDeepLinks from '@app/hooks/useDeepLinks';
 import useSettings from '@app/hooks/useSettings';
-=======
-import useDeepLinks from '@app/hooks/useDeepLinks';
->>>>>>> 76a7ceb7
 import { Permission, useUser } from '@app/hooks/useUser';
 import globalMessages from '@app/i18n/globalMessages';
 import Error from '@app/pages/_error';
@@ -95,9 +92,9 @@
       : null
   );
 
-  const { plexUrl, plexUrl4k } = useDeepLinks({
-    plexUrl: data?.mediaInfo?.plexUrl,
-    plexUrl4k: data?.mediaInfo?.plexUrl4k,
+  const { mediaUrl, mediaUrl4k } = useDeepLinks({
+    mediaUrl: data?.mediaInfo?.mediaUrl,
+    mediaUrl4k: data?.mediaInfo?.mediaUrl4k,
     iOSPlexUrl: data?.mediaInfo?.iOSPlexUrl,
     iOSPlexUrl4k: data?.mediaInfo?.iOSPlexUrl4k,
   });
@@ -370,11 +367,7 @@
               {issueData?.media.mediaUrl && (
                 <Button
                   as="a"
-<<<<<<< HEAD
-                  href={issueData?.media.mediaUrl}
-=======
-                  href={plexUrl}
->>>>>>> 76a7ceb7
+                  href={mediaUrl}
                   target="_blank"
                   rel="noreferrer"
                   className="w-full"
@@ -420,11 +413,7 @@
               {issueData?.media.mediaUrl4k && (
                 <Button
                   as="a"
-<<<<<<< HEAD
-                  href={issueData?.media.mediaUrl4k}
-=======
-                  href={plexUrl4k}
->>>>>>> 76a7ceb7
+                  href={mediaUrl4k}
                   target="_blank"
                   rel="noreferrer"
                   className="w-full"
@@ -640,11 +629,7 @@
             {issueData?.media.mediaUrl && (
               <Button
                 as="a"
-<<<<<<< HEAD
-                href={issueData?.media.mediaUrl}
-=======
-                href={plexUrl}
->>>>>>> 76a7ceb7
+                href={mediaUrl}
                 target="_blank"
                 rel="noreferrer"
                 className="w-full"
@@ -690,11 +675,7 @@
             {issueData?.media.mediaUrl4k && (
               <Button
                 as="a"
-<<<<<<< HEAD
-                href={issueData?.media.mediaUrl4k}
-=======
-                href={plexUrl4k}
->>>>>>> 76a7ceb7
+                href={mediaUrl4k}
                 target="_blank"
                 rel="noreferrer"
                 className="w-full"
