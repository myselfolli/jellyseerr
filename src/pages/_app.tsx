--- conflicted
+++ resolved
@@ -43,13 +43,10 @@
       return import('../i18n/locale/el.json');
     case 'es':
       return import('../i18n/locale/es.json');
-<<<<<<< HEAD
     case 'es-MX':
       return import('../i18n/locale/es_MX.json');
-=======
     case 'fi':
       return import('../i18n/locale/fi.json');
->>>>>>> b6fe5ac6
     case 'fr':
       return import('../i18n/locale/fr.json');
     case 'he':
